--- conflicted
+++ resolved
@@ -1,18 +1,14 @@
 # Required python packages for this application
 numpy
 scipy
-<<<<<<< HEAD
 argparse
 scikit-image
 numpydoc
 # From python 3.11 and newer, toml is part of standard implementation
 tomli
-=======
 # For documentation builds we additionaly require
 #sphinx
-#numpydoc
 #nbsphinx
 #sphinx_rtd_theme
 #myst_parser
-#linkify-it-py
->>>>>>> 2ec749ad
+#linkify-it-py
--- conflicted
+++ resolved
@@ -10,11 +10,6 @@
 
 import unittest
 
-<<<<<<< HEAD
-    general_params = {}
-    gw_params = {'code' : 'Vasp'}
-    crpa_matrix = _load_crpa_interaction_matrix(sum_k, general_params, gw_params, 'UIJKL')
-=======
 class test_interaction_hamiltonian(unittest.TestCase):
     def test_load_crpa_interaction_matrix(self):
         sum_k = Dummy()
@@ -24,9 +19,10 @@
         sum_k.corr_to_inequiv = [0, 1, 1, 0]
         sum_k.inequiv_to_corr = [0, 1]
         sum_k.gf_struct_solver = [{'down_0' : 5, 'up_0' : 5},{'down_0' : 5, 'up_0' : 5}]
->>>>>>> b1937c5b
+        general_params = {}
+        gw_params = {'code' : 'Vasp'}
 
-        crpa_matrix = _load_crpa_interaction_matrix(sum_k, 'UIJKL')
+        crpa_matrix = _load_crpa_interaction_matrix(sum_k, general_params, gw_params, 'UIJKL')
 
         assert [c.shape for c in crpa_matrix] == [(5, 5, 5, 5), (5, 5, 5, 5)]
 

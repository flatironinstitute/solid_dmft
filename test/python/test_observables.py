--- conflicted
+++ resolved
@@ -31,251 +31,6 @@
 
     return observables
 
-<<<<<<< HEAD
-
-# ---------- add_dft_values_as_zeroth_iteration ----------
-
-def test_add_dft_values_one_impurity_one_band():
-    sum_k = Dummy()
-    sum_k.n_inequiv_shells = 1
-    sum_k.dc_energ = [0.0]
-    sum_k.inequiv_to_corr = [0]
-    sum_k.gf_struct_solver = [{'up_0': None, 'down_0': None}]
-    sum_k.spin_block_names = [['up', 'down'], ['ud']]
-    sum_k.SO = 0
-
-    general_params = {}
-    general_params['calc_energies'] = False
-    general_params['csc'] = False
-    general_params['dc'] = False
-    general_params['beta'] = 40.
-    general_params['solver_type'] = 'cthyb'
-    general_params['n_tau'] = 10001
-
-    mesh_iw = MeshImFreq(beta=general_params['beta'], S='Fermion', n_iw = 1025)
-    gf_up = Gf(mesh=mesh_iw, target_shape=[1,1])
-    gf_down = gf_up.copy()
-    gf_up << SemiCircular(2, 0)
-    gf_down << SemiCircular(1, 0)
-    G_loc_all_dft = [BlockGf(name_list=('up_0', 'down_0'), block_list=(gf_up, gf_down), make_copies=True)]
-
-    solver_type_per_imp = ['cthyb']
-    density_mat_dft = [G_loc_all_dft[iineq].density() for iineq in range(sum_k.n_inequiv_shells)]
-    dft_mu = 12.
-    shell_multiplicity = [4]
-
-    observables = _set_up_observables(sum_k.n_inequiv_shells)
-
-    observables = add_dft_values_as_zeroth_iteration(observables, general_params, solver_type_per_imp, dft_mu, None, sum_k,
-                                                     G_loc_all_dft, shell_multiplicity)
-
-    expected_observables = {'E_bandcorr': ['none'], 'E_tot': ['none'], 'E_dft': ['none'],
-                            'E_DC': [['none']], 'E_int': [['none']],
-                            'orb_occ': [{'down': [[0.5]], 'up': [[0.5]]}],
-                            'iteration': [0], 'E_corr_en': ['none'], 'mu': [12.0],
-                            'orb_gb2': [{'down': [[-0.0498]], 'up': [[-0.0250]]}],
-                            'imp_gb2': [{'down': [-0.0498], 'up': [-0.0250]}],
-                            'imp_occ': [{'down': [0.5], 'up': [0.5]}],
-                            'orb_Z': [{'down': [[1.0]], 'up': [[1.0]]}]}
-
-    assert are_iterables_equal(observables, expected_observables)
-
-
-def test_add_dft_values_two_impurites_two_bands():
-    sum_k = Dummy()
-    sum_k.n_inequiv_shells = 2
-    # mapping corr to inequiv = [0, 0, 1, 0]
-    sum_k.dc_energ = [0.1, 0.1, 5.0, 0.1]
-    sum_k.inequiv_to_corr = [0, 2]
-    sum_k.gf_struct_solver = [{'up_0': None, 'down_0': None, 'up_1': None, 'down_1': None},
-                              {'up_0': None, 'down_0': None}]
-    sum_k.spin_block_names = [['up', 'down'], ['ud']]
-    sum_k.SO = 0
-
-    general_params = {}
-    general_params['calc_energies'] = True
-    general_params['csc'] = False
-    general_params['dc'] = True
-    general_params['beta'] = 40.
-    general_params['solver_type'] = 'cthyb'
-    general_params['n_tau'] = 10001
-
-    mesh_iw = MeshImFreq(beta=general_params['beta'], S='Fermion', n_iw = 1025)
-    gf_up_one_band = Gf(mesh=mesh_iw, target_shape=[1,1])
-    gf_down_one_band = gf_up_one_band.copy()
-    gf_up_one_band << SemiCircular(2, 1)
-    gf_down_one_band << SemiCircular(1, 2)
-
-    gf_up_two_bands = Gf(mesh=mesh_iw, target_shape=[2, 2])
-    gf_down_two_bands = gf_up_two_bands.copy()
-    gf_up_two_bands << SemiCircular(2, 0)
-    gf_down_two_bands << SemiCircular(1, 0)
-
-    G_loc_all_dft = [BlockGf(name_list=('up_0', 'down_1', 'down_0', 'up_1'),
-                             block_list=(gf_up_one_band, gf_down_one_band, gf_down_one_band, gf_up_one_band),
-                             make_copies=True),
-                     BlockGf(name_list=('up_0', 'down_0'), block_list=(gf_up_two_bands, gf_down_two_bands), make_copies=True)]
-
-    solver_type_per_imp = ['cthyb', 'cthyb']
-    dft_mu = 2.
-    dft_energy = None
-    shell_multiplicity = [3, 1]
-
-    observables = _set_up_observables(sum_k.n_inequiv_shells)
-
-    observables = add_dft_values_as_zeroth_iteration(observables, general_params, solver_type_per_imp, dft_mu, dft_energy, sum_k,
-                                                     G_loc_all_dft, shell_multiplicity)
-    expected_observables = {'E_bandcorr': [0.0], 'E_tot': [-5.3], 'E_dft': [0.0],
-                            'E_DC': [[0.3], [5.0]], 'E_int': [[0.0], [0.0]],
-                            'orb_occ': [{'down': [[1., 1.]], 'up': [[0.8044, 0.8044]]}, {'down': [[0.5, 0.5]], 'up': [[0.5, 0.5]]}],
-                            'iteration': [0], 'E_corr_en': [0.0], 'mu': [2.0],
-                            'orb_gb2': [{'down': [[0, 0]], 'up': [[-0.0216, -0.0216]]}, {'down': [[-0.0498, -0.0498]], 'up': [[-0.0250, -0.0250]]}],
-                            'imp_gb2': [{'down': [0], 'up': [-0.0432]}, {'down': [-0.0996], 'up': [-0.0500]}],
-                            'imp_occ': [{'down': [2.], 'up': [1.6088]}, {'down': [1.], 'up': [1.]}],
-                            'orb_Z': [{'down': [[1., 1.]], 'up': [[1., 1.]]}, {'down': [[1., 1.]], 'up': [[1., 1.]]}],
-                           }
-
-    assert are_iterables_equal(observables, expected_observables)
-
-
-# ---------- add_dmft_observables ----------
-
-def test_add_dmft_observables_one_impurity_one_band():
-    sum_k = Dummy()
-    sum_k.n_inequiv_shells = 1
-    sum_k.dc_energ = [0.0]
-    sum_k.inequiv_to_corr = [0]
-    sum_k.gf_struct_solver = [{'up_0': None, 'down_0': None}]
-    sum_k.spin_block_names = [['up', 'down'], ['ud']]
-    sum_k.SO = 0
-
-    general_params = {}
-    general_params['calc_energies'] = False
-    general_params['csc'] = False
-    general_params['dc'] = False
-    general_params['beta'] = 40.
-    general_params['solver_type'] = 'cthyb'
-    general_params['n_tau'] = 10001
-
-    solver_params = [{'measure_density_matrix': False}]
-
-    observables = _set_up_observables(sum_k.n_inequiv_shells)
-
-    it = 1
-    h_int = None
-    previous_mu = 1.56
-    shell_multiplicity = [4]
-    E_bandcorr = 10.43
-
-    mesh_iw = MeshImFreq(beta=general_params['beta'], S='Fermion', n_iw = 1025)
-    gf_up = Gf(mesh=mesh_iw, target_shape=[1,1])
-    gf_down = gf_up.copy()
-    gf_up << SemiCircular(2, 0)
-    gf_down << SemiCircular(1, 0)
-    gf_iw = [BlockGf(name_list=('up_0', 'down_0'), block_list=(gf_up, gf_down), make_copies=True)]
-
-    mesh_tau = MeshImTime(beta=general_params['beta'], S='Fermion', n_tau = 10001)
-    gf_imtime = Gf(mesh=mesh_tau, target_shape=[1,1])
-    gf_tau = [BlockGf(name_list=('up_0', 'down_0'), block_list=(gf_imtime, gf_imtime), make_copies=True)]
-    gf_tau[0] << Fourier(gf_iw[0])
-
-    solvers = [Dummy()]
-    solvers[0].G_time = gf_tau[0]
-    # misusing here G_freq to get some comparable dummy values for Z
-    solvers[0].Sigma_freq = gf_iw[0]
-
-    map_imp_solver = [0]
-    solver_type_per_imp = ['cthyb']
-    density_mat = [gf_iw[iineq].density() for iineq in range(sum_k.n_inequiv_shells)]
-
-    observables = add_dmft_observables(observables, general_params, solver_params, map_imp_solver, solver_type_per_imp, None, it, solvers, h_int,
-                                       previous_mu, sum_k, density_mat, shell_multiplicity, E_bandcorr)
-    print(observables['orb_Z'])
-    expected_observables = {'iteration': [1], 'mu': [1.56], 'E_tot': [10.43], 'E_bandcorr': [10.43],
-                            'E_int': [[]], 'E_corr_en': [0.0], 'E_dft': [0.0], 'E_DC': [[0.0]],
-                            'orb_gb2': [{'up': [[-0.0250]], 'down': [[-0.0498]]}], 'imp_gb2': [{'up': [-0.0250], 'down': [-0.0498]}],
-                            'orb_occ': [{'up': [[0.5]], 'down': [[0.5]]}],
-                            'imp_occ': [{'up': [0.5], 'down': [0.5]}],
-                            'orb_Z':   [{'up': [[1.85487611]], 'down': [[1.4481126]]}]
-                            }
-
-    assert are_iterables_equal(observables, expected_observables)
-
-
-# ---------- _generate_header ----------
-
-def test_generate_header():
-    general_params = {}
-    general_params['magnetic'] = False
-    general_params['calc_energies'] = False
-    general_params['csc'] = False
-    sum_k = Dummy()
-    sum_k.n_inequiv_shells = 1
-    sum_k.inequiv_to_corr = [0]
-    sum_k.gf_struct_solver = [{'up_0': 3, 'down_0': 3}]
-    sum_k.corr_shells = [{'dim': 3}]
-    sum_k.SO = 0
-
-    headers = _generate_header(general_params, sum_k)
-    expected_headers = {'observables_imp0.dat':
-                            ' it |         mu |                G(beta/2) per orbital |'
-                            + '                 orbital occs up+down |      impurity occ'}
-    assert headers == expected_headers
-
-
-    general_params = {}
-    general_params['magnetic'] = False
-    general_params['calc_energies'] = True
-    general_params['csc'] = False
-    sum_k = Dummy()
-    sum_k.n_inequiv_shells = 2
-    sum_k.inequiv_to_corr = [0, 2]
-    sum_k.gf_struct_solver = [{'up_0': 3, 'down_0': 3},
-                              {'up_0': 1, 'down_0': 1}]
-    sum_k.corr_shells = [{'dim': 3}, {'dim': 3}, {'dim': 1}, {'dim': 1}]
-    sum_k.SO = 0
-
-    headers = _generate_header(general_params, sum_k)
-    expected_headers = {'observables_imp0.dat':
-                            ' it |         mu |                G(beta/2) per orbital |'
-                            + '                 orbital occs up+down |      impurity occ |'
-                            + '      E_tot |      E_DFT   E_bandcorr    E_int_imp         E_DC',
-                        'observables_imp1.dat':
-                            ' it |         mu | G(beta/2) per orbital |'
-                            + '  orbital occs up+down |      impurity occ |'
-                            + '      E_tot |      E_DFT   E_bandcorr    E_int_imp         E_DC'}
-    assert headers == expected_headers
-
-    general_params = {}
-    general_params['magnetic'] = True
-    general_params['calc_energies'] = True
-    general_params['csc'] = False
-    sum_k = Dummy()
-    sum_k.n_inequiv_shells = 2
-    sum_k.inequiv_to_corr = [0, 1]
-    sum_k.gf_struct_solver = [{'up_0': 2, 'down_0': 2}, {'up_0': 1, 'down_0': 1}]
-    sum_k.corr_shells = [{'dim': 2}, {'dim': 1}]
-    sum_k.SO = 0
-
-    headers = _generate_header(general_params, sum_k)
-    expected_headers = {'observables_imp0_up.dat':
-                            ' it |         mu |   G(beta/2) per orbital |'
-                            + '         orbital occs up |   impurity occ up |'
-                            + '      E_tot |      E_DFT   E_bandcorr    E_int_imp         E_DC',
-                        'observables_imp0_down.dat':
-                            ' it |         mu |   G(beta/2) per orbital |'
-                            + '       orbital occs down | impurity occ down |'
-                            + '      E_tot |      E_DFT   E_bandcorr    E_int_imp         E_DC',
-                        'observables_imp1_up.dat':
-                            ' it |         mu | G(beta/2) per orbital |'
-                            + '       orbital occs up |   impurity occ up |'
-                            + '      E_tot |      E_DFT   E_bandcorr    E_int_imp         E_DC',
-                        'observables_imp1_down.dat':
-                            ' it |         mu | G(beta/2) per orbital |'
-                            + '     orbital occs down | impurity occ down |'
-                            + '      E_tot |      E_DFT   E_bandcorr    E_int_imp         E_DC'}
-    assert headers == expected_headers
-=======
 class test_observables(unittest.TestCase):
 
     # ---------- add_dft_values_as_zeroth_iteration ----------
@@ -304,14 +59,13 @@
         G_loc_all_dft = [BlockGf(name_list=('up_0', 'down_0'), block_list=(gf_up, gf_down), make_copies=True)]
 
         solver_type_per_imp = ['cthyb']
-        density_mat_dft = [G_loc_all_dft[iineq].density() for iineq in range(sum_k.n_inequiv_shells)]
         dft_mu = 12.
         shell_multiplicity = [4]
 
         observables = set_up_observables(sum_k.n_inequiv_shells)
 
         observables = add_dft_values_as_zeroth_iteration(observables, general_params, solver_type_per_imp, dft_mu, None, sum_k,
-                                                         G_loc_all_dft, density_mat_dft, shell_multiplicity)
+                                                         G_loc_all_dft, shell_multiplicity)
 
         expected_observables = {'E_bandcorr': ['none'], 'E_tot': ['none'], 'E_dft': ['none'],
                                 'E_DC': [['none']], 'E_int': [['none']],
@@ -361,7 +115,6 @@
                          BlockGf(name_list=('up_0', 'down_0'), block_list=(gf_up_two_bands, gf_down_two_bands), make_copies=True)]
 
         solver_type_per_imp = ['cthyb', 'cthyb']
-        density_mat_dft = [G_loc_all_dft[iineq].density() for iineq in range(sum_k.n_inequiv_shells)]
         dft_mu = 2.
         dft_energy = None
         shell_multiplicity = [3, 1]
@@ -369,7 +122,7 @@
         observables = set_up_observables(sum_k.n_inequiv_shells)
 
         observables = add_dft_values_as_zeroth_iteration(observables, general_params, solver_type_per_imp, dft_mu, dft_energy, sum_k,
-                                                         G_loc_all_dft, density_mat_dft, shell_multiplicity)
+                                                         G_loc_all_dft, shell_multiplicity)
         expected_observables = {'E_bandcorr': [0.0], 'E_tot': [-5.3], 'E_dft': [0.0],
                                 'E_DC': [[0.3], [5.0]], 'E_int': [[0.0], [0.0]],
                                 'orb_occ': [{'down': [[1., 1.]], 'up': [[0.8044, 0.8044]]}, {'down': [[0.5, 0.5]], 'up': [[0.5, 0.5]]}],
@@ -520,5 +273,4 @@
         assert headers == expected_headers
 
 if __name__ == '__main__':
-    unittest.main()
->>>>>>> b1937c5b
+    unittest.main()
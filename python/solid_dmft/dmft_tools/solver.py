################################################################################
#
# solid_dmft - A versatile python wrapper to perform DFT+DMFT calculations
#              utilizing the TRIQS software library
#
# Copyright (C) 2018-2020, ETH Zurich
# Copyright (C) 2021, The Simons Foundation
#      authors: A. Hampel, M. Merkel, and S. Beck
#
# solid_dmft is free software: you can redistribute it and/or modify it under the
# terms of the GNU General Public License as published by the Free Software
# Foundation, either version 3 of the License, or (at your option) any later
# version.
#
# solid_dmft is distributed in the hope that it will be useful, but WITHOUT ANY
# WARRANTY; without even the implied warranty of MERCHANTABILITY or FITNESS FOR A
# PARTICULAR PURPOSE. See the GNU General Public License for more details.

# You should have received a copy of the GNU General Public License along with
# solid_dmft (in the file COPYING.txt in this directory). If not, see
# <http://www.gnu.org/licenses/>.
#
################################################################################
# pyright: reportUnusedExpression=false

import triqs.utility.mpi as mpi
import importlib.util


# check which modules are available and import only those ones

interfaces_dict = {}


check_solver = importlib.util.find_spec("triqs_cthyb") is not None
if check_solver:
    from solid_dmft.dmft_tools.solvers.cthyb_interface import CTHYBInterface
    interfaces_dict['cthyb'] = CTHYBInterface

check_solver = importlib.util.find_spec("triqs_ctint") is not None
if check_solver:
    from solid_dmft.dmft_tools.solvers.ctint_interface import CTINTInterface
    interfaces_dict['ctint'] = CTINTInterface

check_solver = importlib.util.find_spec("triqs_ctseg") is not None
if check_solver:
    from solid_dmft.dmft_tools.solvers.ctseg_interface import CTSEGInterface
    interfaces_dict['ctseg'] = CTSEGInterface

check_solver = importlib.util.find_spec("triqs_hartree_fock") is not None
if check_solver:
    from solid_dmft.dmft_tools.solvers.hartree_interface import HartreeInterface
    interfaces_dict['hartree'] = HartreeInterface

check_solver = importlib.util.find_spec("triqs_hubbardI") is not None
if check_solver:
    from solid_dmft.dmft_tools.solvers.hubbardI_interface import HubbardIInterface
    interfaces_dict['hubbardI'] = HubbardIInterface

check_solver = importlib.util.find_spec("forktps") is not None
if check_solver:
    from solid_dmft.dmft_tools.solvers.ftps_interface import FTPSInterface
    interfaces_dict['ftps'] = FTPSInterface




# generic dispatch function for the solver classes

def create_solver(general_params, solver_params, sum_k, icrsh, h_int, iteration_offset,
                    deg_orbs_ftps, gw_params=None, advanced_params=None):
        '''
        Dispatch the solver to the correct subclass

        Returns
        -------
        solver: subclass of AbstractDMFTSolver
                instance of the correct solver subclass
        '''
<<<<<<< HEAD
        if solver_params['type'] in interfaces_dict.keys():
            mpi.report(f"Using {solver_params['type']} solver")
            solver_interface = interfaces_dict[solver_params['type']] 
            return solver_interface(general_params, solver_params, sum_k, icrsh, h_int,
                                iteration_offset, deg_orbs_ftps, gw_params, advanced_params)
=======

        # create all ReFreq instances
        self.n_w = self.general_params['n_w']
        self.Sigma_Refreq = self.sum_k.block_structure.create_gf(ish=self.icrsh, gf_function=Gf, space='solver',
                                                                 mesh=MeshReFreq(n_w=self.n_w, window=self.general_params['w_range'])
                                                                 )

    # ********************************************************************
    # solver-specific solve() command
    # ********************************************************************

    def solve(self, **kwargs):
        r'''
        solve impurity problem with current solver
        '''

        if self.random_seed_generator is not None:
            self.triqs_solver_params['random_seed'] = int(self.random_seed_generator(it=kwargs["it"], rank=mpi.rank))
        else:
            assert 'random_seed' not in self.triqs_solver_params

        if self.solver_params['type'] == 'cthyb':

            if self.solver_params['delta_interface']:
                self.triqs_solver.Delta_tau << self.Delta_time
                self.triqs_solver_params['h_loc0'] = self.Hloc_0
            else:
                # fill G0_freq from sum_k to solver
                self.triqs_solver.G0_iw << make_hermitian(self.G0_freq)

            # update solver in h5 archive one last time for debugging if solve command crashes
            if self.general_params['store_solver'] and mpi.is_master_node():
                with HDFArchive(self.general_params['jobname']+'/'+self.general_params['seedname']+'.h5', 'a') as ar:
                    if not 'it_-1' in ar['DMFT_input/solver']:
                        ar['DMFT_input/solver'].create_group('it_-1')
                    ar['DMFT_input/solver/it_-1'][f'S_{self.icrsh}'] = self.triqs_solver
                    if self.solver_params['delta_interface']:
                        ar['DMFT_input/solver/it_-1'][f'Delta_time_{self.icrsh}'] = self.triqs_solver.Delta_tau
                    else:
                        ar['DMFT_input/solver/it_-1'][f'G0_freq_{self.icrsh}'] = self.triqs_solver.G0_iw
                    # ar['DMFT_input/solver/it_-1'][f'Delta_freq_{self.icrsh}'] = self.Delta_freq
                    ar['DMFT_input/solver/it_-1'][f'solve_params_{self.icrsh}'] = prep_params_for_h5(self.solver_params)
                    ar['DMFT_input/solver/it_-1'][f'triqs_solver_params_{self.icrsh}'] = prep_params_for_h5(self.triqs_solver_params)
                    ar['DMFT_input/solver/it_-1']['mpi_size'] = mpi.size
            mpi.barrier()

            # Solve the impurity problem for icrsh shell
            # *************************************
            self.triqs_solver.solve(h_int=self.h_int, **self.triqs_solver_params)
            # *************************************

            # dump Delta_tau constructed internally from cthyb when delta_interface = False
            if self.general_params['store_solver'] and mpi.is_master_node():
                with HDFArchive(self.general_params['jobname'] + '/' + self.general_params['seedname'] + '.h5',
                                'a') as archive:
                    if not self.solver_params['delta_interface']:
                        archive['DMFT_input/solver/it_-1'][f'Delta_time_{self.icrsh}'] = self.triqs_solver.Delta_tau
            mpi.barrier()

            # call postprocessing
            self._cthyb_postprocessing()

        elif self.solver_params['type'] == 'ctint':
            # fill G0_freq from sum_k to solver
            self.triqs_solver.G0_iw << self.G0_freq

            if self.general_params['h_int_type'][self.icrsh] == 'dynamic':
                for b1, b2 in product(self.sum_k.gf_struct_solver_dict[self.icrsh].keys(), repeat=2):
                    self.triqs_solver.D0_iw[b1,b2] << self.U_iw[self.icrsh]

            # Solve the impurity problem for icrsh shell
            # *************************************
            self.triqs_solver.solve(h_int=self.h_int, **self.triqs_solver_params)
            # *************************************

            # call postprocessing
            self._ctint_postprocessing()

        elif self.solver_params['type'] == 'hubbardI':
            # fill G0_freq from sum_k to solver
            self.triqs_solver.G0_iw << self.G0_freq

            # Solve the impurity problem for icrsh shell
            # *************************************
            # this is done on every node due to very slow bcast of the AtomDiag object as of now
            self.triqs_solver.solve(h_int=self.h_int, **self.triqs_solver_params)
            # if density matrix is measured, get this too. Needs to be done here,
            # because solver property 'dm' is not initialized/broadcastable
            if self.solver_params['measure_density_matrix']:
                self.density_matrix = self.triqs_solver.dm
                self.h_loc_diagonalization = self.triqs_solver.ad
                # get moments
                from triqs_cthyb.tail_fit import sigma_high_frequency_moments, green_high_frequency_moments
                from triqs_cthyb.util import orbital_occupations
                self.Sigma_moments = sigma_high_frequency_moments(self.density_matrix,
                                                 self.h_loc_diagonalization,
                                                 self.sum_k.gf_struct_solver_list[self.icrsh],
                                                 self.h_int
                                                 )
                self.Sigma_Hartree = {bl: sigma_bl[0] for bl, sigma_bl in self.Sigma_moments.items()}
                self.G_moments = green_high_frequency_moments(self.density_matrix,
                                                 self.h_loc_diagonalization,
                                                 self.sum_k.gf_struct_solver_list[self.icrsh],
                                                 self.h_int
                                                 )
                self.orbital_occupations = orbital_occupations(self.density_matrix,
                                                 self.sum_k.gf_struct_solver_list[self.icrsh],
                                                 self.h_loc_diagonalization
                                                 )

            # *************************************

            # call postprocessing
            self._hubbardI_postprocessing()

        elif self.solver_params['type'] == 'hartree':
            # fill G0_freq from sum_k to solver
            self.triqs_solver.G0_iw << self.G0_freq

            # Solve the impurity problem for icrsh shell
            # *************************************
            # this is done on every node due to very slow bcast of the AtomDiag object as of now
            self.triqs_solver.solve(h_int=self.h_int, **self.triqs_solver_params)

            # call postprocessing
            self._hartree_postprocessing()

        elif self.solver_params['type'] == 'ftps':
            import forktps as ftps
            from forktps.DiscreteBath import DiscretizeBath, TimeStepEstimation
            from forktps.BathFitting import BathFitter
            from forktps.Helpers import MakeGFstruct
            # from . import OffDiagFitter as off_fitter

            def make_positive_definite(G):
                # ensure that Delta is positive definite
                for name, gf in G:
                    for orb, w in product(range(gf.target_shape[0]), gf.mesh):
                        if gf[orb,orb][w].imag > 0.0:
                            gf[orb,orb][w] = gf[orb,orb][w].real + 0.0j
                return G

            # create h_loc solver object
            h_loc = ftps.solver_core.Hloc(MakeGFstruct(self.Delta_freq_solver), SO=bool(self.sum_k.corr_shells[self.icrsh]['SO']))
            # need eff_atomic_levels
            sumk_eal = self.sum_k.eff_atomic_levels()[self.icrsh]

            # fill Delta_time from Delta_freq sum_k to solver
            for name, g0 in self.G0_freq:
                spin = name.split('_')[0] if not self.sum_k.corr_shells[self.icrsh]['SO'] else name
                ftps_name = self.convert_ftps[spin]
                solver_eal = self.sum_k.block_structure.convert_matrix(sumk_eal, space_from='sumk', ish_from=self.sum_k.inequiv_to_corr[self.icrsh])[name]
                self.Delta_freq[name] << Omega + 1j * self.general_params['eta'] - inverse(g0) - solver_eal
                # solver Delta is symmetrized by just using 'up_0' channel
                self.Delta_freq_solver[ftps_name] << Omega + 1j * self.general_params['eta'] - inverse(g0) - solver_eal

            # ensure that Delta is positive definite
            self.Delta_freq_solver = make_positive_definite(self.Delta_freq_solver)

            if self.general_params['store_solver'] and mpi.is_master_node():
                with HDFArchive(self.general_params['jobname']+'/'+self.general_params['seedname']+'.h5', 'a') as ar:
                    if 'it_-1' not in ar['DMFT_input/solver']:
                        ar['DMFT_input/solver'].create_group('it_-1')
                    ar['DMFT_input/solver/it_-1']['Delta_orig'] = self.Delta_freq_solver

            # remove off-diagonal terms
            if self.solver_params['diag_delta']:
                for name, delta in self.Delta_freq_solver:
                    for i_orb, j_orb in product(range(delta.target_shape[0]),range(delta.target_shape[1])):
                        if i_orb != j_orb:
                            delta[i_orb,j_orb] << 0.0 + 0.0j

            # option to increase bath sites, but run with previous eta to get increased accuracy
            if self.solver_params['n_bath'] != 0 and self.solver_params['refine_factor'] != 1:
                if not self.bathfit_adjusted or self.bathfit_adjusted and self.iteration_offset > 0:
                    mpi.report('Rescaling "n_bath" with a factor of {}'.format(self.solver_params['refine_factor']))
                    self.solver_params['n_bath'] = int(self.solver_params['refine_factor']*self.solver_params['n_bath'])

            if self.solver_params['bath_fit']:

                # bathfitter
                # FIXME: this is temporary, since off-diagonal Bathfitter is not yet integrated in FTPS
                if self.sum_k.corr_shells[self.icrsh]['SO']:
                    fitter = off_fitter.OffDiagBathFitter(Nb=self.solver_params['n_bath']) if (self.solver_params['refine_factor'] != 1 and self.solver_params['n_bath'] != 0) else off_fitter.OffDiagBathFitter(Nb=None)
                    Delta_discrete = fitter.FitBath(Delta=self.Delta_freq_solver, eta=self.general_params['eta'], ignoreWeight=self.solver_params['ignore_weight'],
                                                    SO=bool(self.sum_k.corr_shells[self.icrsh]['SO']))
                else:
                    fitter = BathFitter(Nb=self.solver_params['n_bath']) if self.solver_params['n_bath'] != 0 else BathFitter(Nb=None)
                    Delta_discrete = fitter.FitBath(Delta=self.Delta_freq_solver, eta=self.general_params['eta'], ignoreWeight=self.solver_params['ignore_weight'])
            else:
                # discretizebath
                gap_interval = self.solver_params['enforce_gap'] if self.solver_params['enforce_gap'] is not None else None
                Delta_discrete = DiscretizeBath(Delta=self.Delta_freq_solver, Nb=self.solver_params['n_bath'], gap=gap_interval,
                                                SO=bool(self.sum_k.corr_shells[self.icrsh]['SO']))

            # should be done only once after the first iteration
            if self.solver_params['n_bath'] != 0 and self.solver_params['refine_factor'] != 1:
                if not self.bathfit_adjusted or self.bathfit_adjusted and self.iteration_offset > 0:
                    mpi.report('Rescaling "1/eta" with a factor of {}'.format(self.solver_params['refine_factor']))
                    # rescaling eta
                    self.general_params['eta'] /= self.solver_params['refine_factor']

                    if not self.bathfit_adjusted:
                        self.bathfit_adjusted = True

            self.triqs_solver.b = Delta_discrete
            # calculate time_steps
            time_steps = TimeStepEstimation(self.triqs_solver.b, eta=self.general_params['eta'], dt=self.solver_params['dt'])
            mpi.report('TimeStepEstimation returned {} with given bath, "eta" = {} and "dt" = {}'.format(time_steps, self.general_params['eta'],
                                                                                                         self.solver_params['dt']))
            # need to update tevo_params and G_time
            self.tevo_params.time_steps = time_steps
            self.G_time = self.sum_k.block_structure.create_gf(ish=self.icrsh, gf_function=Gf, space='solver',
                                                               mesh=MeshReTime(n_t=2*time_steps+1,
                                                                               window=[0,2*time_steps*self.solver_params['dt']])
                                                               )


            # fill Hloc FTPS object
            # get hloc_dft from effective atomic levels
            for name, gf in self.Delta_freq:
                solver_eal = self.sum_k.block_structure.convert_matrix(sumk_eal, space_from='sumk', ish_from=self.sum_k.inequiv_to_corr[self.icrsh])[name]
                if not self.sum_k.corr_shells[self.icrsh]['SO']:
                    name = self.convert_ftps[name.split('_')[0]]
                    solver_eal = solver_eal.real
                    # remove off-diagonal terms
                    if self.solver_params['diag_delta']:
                        solver_eal = np.diag(np.diag(solver_eal))
                h_loc.Fill(name, solver_eal)

            # fill solver h_loc
            self.triqs_solver.e0 = h_loc

            # FIXME: unfortunately, in the current implementation the solver initializations aren't included yet in dmft_cycle,
            # so for debugging it is done here again
            # store solver to h5 archive
            if self.general_params['store_solver'] and mpi.is_master_node():
                with HDFArchive(self.general_params['jobname']+'/'+self.general_params['seedname']+'.h5', 'a') as ar:
                    if not 'it_-1' in ar['DMFT_input/solver']:
                        ar['DMFT_input/solver'].create_group('it_-1')
                    ar['DMFT_input/solver'].create_group('it_-1')
                    ar['DMFT_input/solver/it_-1']['Delta'] = self.Delta_freq_solver
                    ar['DMFT_input/solver/it_-1']['S_'+str(self.icrsh)] = self.triqs_solver

            # Solve the impurity problem for icrsh shell
            # *************************************
            path_to_gs = self.solver_params['path_to_gs'] if self.solver_params['path_to_gs'] is not None and self.path_to_gs_accepted else None
            # fix to make sure this is only done in iteration 1
            if self.path_to_gs_accepted:
                self.path_to_gs_accepted = False
            if path_to_gs != 'postprocess':
                self.triqs_solver.solve(h_int=self.h_int, params_GS=self.dmrg_params, params_partSector=self.sector_params,
                                        tevo=self.tevo_params, eta=self.general_params['eta'], calc_me = self.calc_me,
                                        state_storage=self.solver_params['state_storage'],path_to_gs=path_to_gs)
            else:
                self.triqs_solver.post_process(h_int=self.h_int, params_GS=self.dmrg_params, params_partSector=self.dmrg_params,
                                               tevo=self.tevo_params, eta=self.general_params['eta'], calc_me = self.calc_me,
                                               state_storage=self.solver_params['state_storage'])
            # *************************************

            # call postprocessing
            self._ftps_postprocessing()

        elif self.solver_params['type'] == 'inchworm':
            # fill Delta_time from Delta_freq sum_k to solver
            self.triqs_solver.Delta_tau << make_gf_from_fourier(self.Delta_freq).real

            # Solve the impurity problem for icrsh shell
            # *************************************
            self.triqs_solver.solve(h_int=self.h_int, **self.triqs_solver_params)
            # *************************************

            # call postprocessing
            self._inchworm_postprocessing()

        if self.solver_params['type'] == 'ctseg':
            # fill G0_freq from sum_k to solver
            self.triqs_solver.Delta_tau << self.Delta_time

            if self.general_params['h_int_type'][self.icrsh] == 'dyn_density_density':
                mpi.report('add dynamic interaction from AIMBES')
                # convert 4 idx tensor to two index tensor
                Uloc_dlr = self.gw_params['Uloc_dlr'][self.icrsh]['up']
                Uloc_dlr_2idx_prime = Gf(mesh=Uloc_dlr.mesh, target_shape=[Uloc_dlr.target_shape[0],Uloc_dlr.target_shape[1]])

                for coeff in Uloc_dlr.mesh:
                    Uloc_dlr_idx = Uloc_dlr[coeff]
                    _, Uprime = reduce_4index_to_2index(Uloc_dlr_idx)
                    Uloc_dlr_2idx_prime[coeff] = Uprime

                # create full frequency objects
                Uloc_tau_2idx_prime = make_gf_imtime(Uloc_dlr_2idx_prime, n_tau=self.solver_params['n_tau_bosonic'])

                Uloc_tau_2idx_prime_sumk = BlockGf(name_list=['up', 'down'], block_list=[Uloc_tau_2idx_prime, Uloc_tau_2idx_prime])
                Uloc_tau_2idx_prime_solver = self.sum_k.block_structure.convert_gf(Uloc_tau_2idx_prime_sumk,
                                                                                   ish_from=self.icrsh,
                                                                                   space_from='sumk',
                                                                                   space_to='solver')

                # fill D0_tau from Uloc_tau_2idx_prime
                for iblock, Uloc_i in Uloc_tau_2idx_prime_solver:
                    for jblock, Uloc_j in Uloc_tau_2idx_prime_solver:
                        # same spin and opposite spin interaction have same interaction for dynamic part
                        # Hund's rule does not apply here
                        self.triqs_solver.D0_tau[iblock, jblock] << Uloc_tau_2idx_prime_solver[iblock]

                # TODO: add Jerp_Iw to the solver

                # self.triqs_solver. Jperp_iw << make_gf_imfreq(Uloc_dlr_2idx, n_iw=self.general_params['n_w_b_nn']) + V
            mpi.report('\nLocal interaction Hamiltonian is:',self.h_int)

            # update solver in h5 archive one last time for debugging if solve command crashes
            if self.general_params['store_solver'] and mpi.is_master_node():
                with HDFArchive(self.general_params['jobname']+'/'+self.general_params['seedname']+'.h5', 'a') as ar:
                    if 'it_-1' not in ar['DMFT_input/solver']:
                        ar['DMFT_input/solver'].create_group('it_-1')
                    ar['DMFT_input/solver/it_-1'][f'S_{self.icrsh}'] = self.triqs_solver
                    ar['DMFT_input/solver/it_-1'][f'Delta_time_{self.icrsh}'] = self.triqs_solver.Delta_tau
                    ar['DMFT_input/solver/it_-1'][f'solve_params_{self.icrsh}'] = prep_params_for_h5(self.solver_params)
                    ar['DMFT_input/solver/it_-1'][f'triqs_solver_params_{self.icrsh}'] = prep_params_for_h5(self.triqs_solver_params)
                    ar['DMFT_input/solver/it_-1']['mpi_size'] = mpi.size
                    if self.general_params['h_int_type'][self.icrsh] == 'dyn_density_density':
                        archive['DMFT_input/solver/it_-1'][f'Uloc_dlr_2idx_prime_{self.icrsh}'] = Uloc_dlr_2idx_prime
            mpi.barrier()

            # turn of problematic move in ctseg until fixed!
            self.triqs_solver_params['move_move_segment'] = False
            # Solve the impurity problem for icrsh shell
            # *************************************
            self.triqs_solver.solve(h_int=self.h_int, h_loc0=self.Hloc_0, **self.triqs_solver_params)
            # *************************************

            # call postprocessing
            self._ctseg_postprocessing()

        return

    # ********************************************************************
    # create solvers objects
    # ********************************************************************

    def _create_cthyb_solver(self):
        r'''
        Initialize cthyb solver instance
        '''
        from triqs_cthyb.solver import Solver as cthyb_solver

        # Separately stores all params that go into solve() call of solver
        self.triqs_solver_params = {}
        keys_to_pass = ('imag_threshold', 'length_cycle', 'max_time', 'measure_density_matrix',
                        'measure_G_l', 'measure_pert_order', 'move_double', 'move_shift',
                        'off_diag_threshold', 'perform_tail_fit')
        for key in keys_to_pass:
            self.triqs_solver_params[key] = self.solver_params[key]

        # Calculates number of sweeps per rank
        self.triqs_solver_params['n_cycles'] = int(self.solver_params['n_cycles_tot'] / mpi.size)
        # cast warmup cycles to int in case given in scientific notation
        self.triqs_solver_params['n_warmup_cycles'] = int(self.solver_params['n_warmup_cycles'])

        # Renames measure chi param
        self.triqs_solver_params['measure_O_tau_min_ins'] = self.solver_params['measure_chi_insertions']

        # use_norm_as_weight also required to measure the density matrix
        self.triqs_solver_params['use_norm_as_weight'] = self.triqs_solver_params['measure_density_matrix']

        if self.triqs_solver_params['perform_tail_fit']:
            for key in ('fit_max_moment', 'fit_max_n', 'fit_max_w', 'fit_min_n', 'fit_min_w'):
                self.triqs_solver_params[key] = self.solver_params[key]

        # set loc_n_min and loc_n_max
        if self.solver_params['loc_n_min'] is not None:
            self.triqs_solver_params['loc_n_min'] = self.solver_params['loc_n_min']
        if self.solver_params['loc_n_max'] is not None:
            self.triqs_solver_params['loc_n_max'] = self.solver_params['loc_n_max']

        gf_struct = self.sum_k.gf_struct_solver_list[self.icrsh]
        # Construct the triqs_solver instances
        if self.solver_params['measure_G_l']:
            triqs_solver = cthyb_solver(beta=self.general_params['beta'], gf_struct=gf_struct,
                            n_iw=self.general_params['n_iw'], n_tau=self.general_params['n_tau'],
                            n_l=self.solver_params['n_l'], delta_interface=self.solver_params['delta_interface'])
        else:
            triqs_solver = cthyb_solver(beta=self.general_params['beta'], gf_struct=gf_struct,
                            n_iw=self.general_params['n_iw'], n_tau=self.general_params['n_tau'],
                            delta_interface=self.solver_params['delta_interface'])

        return triqs_solver

    def _create_ctint_solver(self):
        r'''
        Initialize ctint solver instance
        '''
        from triqs_ctint import Solver as ctint_solver

        # Separately stores all params that go into solve() call of solver
        self.triqs_solver_params = {}
        keys_to_pass = ('length_cycle', 'max_time', 'measure_pert_order', 'move_double', 'n_warmup_cycles')
        for key in keys_to_pass:
            self.triqs_solver_params[key] = self.solver_params[key]

        # Calculates number of sweeps per rank
        self.triqs_solver_params['n_cycles'] = int(self.solver_params['n_cycles_tot'] / mpi.size)

        gf_struct = self.sum_k.gf_struct_solver_list[self.icrsh]

        if self.general_params['h_int_type'][self.icrsh] == 'dyn_density_density':
            self.U_iw = None
            if  mpi.is_master_node():
                with HDFArchive(self.general_params['jobname']+'/'+self.general_params['seedname']+'.h5', 'r') as ar:
                    self.U_iw = ar['dynamic_U']['U_iw']
            self.U_iw = mpi.bcast(self.U_iw)
            n_iw_dyn = self.U_iw[self.icrsh].mesh.last_index()+1
            # Construct the triqs_solver instances
            triqs_solver = ctint_solver(beta=self.general_params['beta'], gf_struct=gf_struct,
                            n_iw=self.general_params['n_iw'], n_tau=self.general_params['n_tau'], use_D=True, use_Jperp=False,
                            n_iw_dynamical_interactions=n_iw_dyn,n_tau_dynamical_interactions=(int(n_iw_dyn*2.5)))
        else:
            # Construct the triqs_solver instances
            triqs_solver = ctint_solver(beta=self.general_params['beta'], gf_struct=gf_struct,
                            n_iw=self.general_params['n_iw'], n_tau=self.general_params['n_tau'], use_D=False, use_Jperp=False)

        return triqs_solver

    def _create_hubbardI_solver(self):
        r'''
        Initialize hubbardI solver instance
        '''
        from triqs_hubbardI import Solver as hubbardI_solver

        # Separately stores all params that go into solve() call of solver
        # All params need to be renamed
        self.triqs_solver_params = {}
        self.triqs_solver_params['calc_gtau'] = self.solver_params['measure_G_tau']
        self.triqs_solver_params['calc_gw'] = True
        self.triqs_solver_params['calc_gl'] = self.solver_params['measure_G_l']
        self.triqs_solver_params['calc_dm'] = self.solver_params['measure_density_matrix']

        gf_struct =  self.sum_k.gf_struct_solver_list[self.icrsh]
        # Construct the triqs_solver instances
        if self.solver_params['measure_G_l']:
            triqs_solver = hubbardI_solver(beta=self.general_params['beta'], gf_struct=gf_struct,
                                           n_iw=self.general_params['n_iw'], n_tau=self.general_params['n_tau'],
                                           n_l=self.solver_params['n_l'], n_w=self.general_params['n_w'],
                                           w_min=self.general_params['w_range'][0], w_max=self.general_params['w_range'][1],
                                           idelta=self.general_params['eta'])
>>>>>>> bcc7b230
        else:
            raise ValueError(f"Unknown solver type {solver_params['type']}")
<|MERGE_RESOLUTION|>--- conflicted
+++ resolved
@@ -62,11 +62,7 @@
     from solid_dmft.dmft_tools.solvers.ftps_interface import FTPSInterface
     interfaces_dict['ftps'] = FTPSInterface
 
-
-
-
 # generic dispatch function for the solver classes
-
 def create_solver(general_params, solver_params, sum_k, icrsh, h_int, iteration_offset,
                     deg_orbs_ftps, gw_params=None, advanced_params=None):
         '''
@@ -77,459 +73,10 @@
         solver: subclass of AbstractDMFTSolver
                 instance of the correct solver subclass
         '''
-<<<<<<< HEAD
         if solver_params['type'] in interfaces_dict.keys():
             mpi.report(f"Using {solver_params['type']} solver")
             solver_interface = interfaces_dict[solver_params['type']] 
             return solver_interface(general_params, solver_params, sum_k, icrsh, h_int,
                                 iteration_offset, deg_orbs_ftps, gw_params, advanced_params)
-=======
-
-        # create all ReFreq instances
-        self.n_w = self.general_params['n_w']
-        self.Sigma_Refreq = self.sum_k.block_structure.create_gf(ish=self.icrsh, gf_function=Gf, space='solver',
-                                                                 mesh=MeshReFreq(n_w=self.n_w, window=self.general_params['w_range'])
-                                                                 )
-
-    # ********************************************************************
-    # solver-specific solve() command
-    # ********************************************************************
-
-    def solve(self, **kwargs):
-        r'''
-        solve impurity problem with current solver
-        '''
-
-        if self.random_seed_generator is not None:
-            self.triqs_solver_params['random_seed'] = int(self.random_seed_generator(it=kwargs["it"], rank=mpi.rank))
-        else:
-            assert 'random_seed' not in self.triqs_solver_params
-
-        if self.solver_params['type'] == 'cthyb':
-
-            if self.solver_params['delta_interface']:
-                self.triqs_solver.Delta_tau << self.Delta_time
-                self.triqs_solver_params['h_loc0'] = self.Hloc_0
-            else:
-                # fill G0_freq from sum_k to solver
-                self.triqs_solver.G0_iw << make_hermitian(self.G0_freq)
-
-            # update solver in h5 archive one last time for debugging if solve command crashes
-            if self.general_params['store_solver'] and mpi.is_master_node():
-                with HDFArchive(self.general_params['jobname']+'/'+self.general_params['seedname']+'.h5', 'a') as ar:
-                    if not 'it_-1' in ar['DMFT_input/solver']:
-                        ar['DMFT_input/solver'].create_group('it_-1')
-                    ar['DMFT_input/solver/it_-1'][f'S_{self.icrsh}'] = self.triqs_solver
-                    if self.solver_params['delta_interface']:
-                        ar['DMFT_input/solver/it_-1'][f'Delta_time_{self.icrsh}'] = self.triqs_solver.Delta_tau
-                    else:
-                        ar['DMFT_input/solver/it_-1'][f'G0_freq_{self.icrsh}'] = self.triqs_solver.G0_iw
-                    # ar['DMFT_input/solver/it_-1'][f'Delta_freq_{self.icrsh}'] = self.Delta_freq
-                    ar['DMFT_input/solver/it_-1'][f'solve_params_{self.icrsh}'] = prep_params_for_h5(self.solver_params)
-                    ar['DMFT_input/solver/it_-1'][f'triqs_solver_params_{self.icrsh}'] = prep_params_for_h5(self.triqs_solver_params)
-                    ar['DMFT_input/solver/it_-1']['mpi_size'] = mpi.size
-            mpi.barrier()
-
-            # Solve the impurity problem for icrsh shell
-            # *************************************
-            self.triqs_solver.solve(h_int=self.h_int, **self.triqs_solver_params)
-            # *************************************
-
-            # dump Delta_tau constructed internally from cthyb when delta_interface = False
-            if self.general_params['store_solver'] and mpi.is_master_node():
-                with HDFArchive(self.general_params['jobname'] + '/' + self.general_params['seedname'] + '.h5',
-                                'a') as archive:
-                    if not self.solver_params['delta_interface']:
-                        archive['DMFT_input/solver/it_-1'][f'Delta_time_{self.icrsh}'] = self.triqs_solver.Delta_tau
-            mpi.barrier()
-
-            # call postprocessing
-            self._cthyb_postprocessing()
-
-        elif self.solver_params['type'] == 'ctint':
-            # fill G0_freq from sum_k to solver
-            self.triqs_solver.G0_iw << self.G0_freq
-
-            if self.general_params['h_int_type'][self.icrsh] == 'dynamic':
-                for b1, b2 in product(self.sum_k.gf_struct_solver_dict[self.icrsh].keys(), repeat=2):
-                    self.triqs_solver.D0_iw[b1,b2] << self.U_iw[self.icrsh]
-
-            # Solve the impurity problem for icrsh shell
-            # *************************************
-            self.triqs_solver.solve(h_int=self.h_int, **self.triqs_solver_params)
-            # *************************************
-
-            # call postprocessing
-            self._ctint_postprocessing()
-
-        elif self.solver_params['type'] == 'hubbardI':
-            # fill G0_freq from sum_k to solver
-            self.triqs_solver.G0_iw << self.G0_freq
-
-            # Solve the impurity problem for icrsh shell
-            # *************************************
-            # this is done on every node due to very slow bcast of the AtomDiag object as of now
-            self.triqs_solver.solve(h_int=self.h_int, **self.triqs_solver_params)
-            # if density matrix is measured, get this too. Needs to be done here,
-            # because solver property 'dm' is not initialized/broadcastable
-            if self.solver_params['measure_density_matrix']:
-                self.density_matrix = self.triqs_solver.dm
-                self.h_loc_diagonalization = self.triqs_solver.ad
-                # get moments
-                from triqs_cthyb.tail_fit import sigma_high_frequency_moments, green_high_frequency_moments
-                from triqs_cthyb.util import orbital_occupations
-                self.Sigma_moments = sigma_high_frequency_moments(self.density_matrix,
-                                                 self.h_loc_diagonalization,
-                                                 self.sum_k.gf_struct_solver_list[self.icrsh],
-                                                 self.h_int
-                                                 )
-                self.Sigma_Hartree = {bl: sigma_bl[0] for bl, sigma_bl in self.Sigma_moments.items()}
-                self.G_moments = green_high_frequency_moments(self.density_matrix,
-                                                 self.h_loc_diagonalization,
-                                                 self.sum_k.gf_struct_solver_list[self.icrsh],
-                                                 self.h_int
-                                                 )
-                self.orbital_occupations = orbital_occupations(self.density_matrix,
-                                                 self.sum_k.gf_struct_solver_list[self.icrsh],
-                                                 self.h_loc_diagonalization
-                                                 )
-
-            # *************************************
-
-            # call postprocessing
-            self._hubbardI_postprocessing()
-
-        elif self.solver_params['type'] == 'hartree':
-            # fill G0_freq from sum_k to solver
-            self.triqs_solver.G0_iw << self.G0_freq
-
-            # Solve the impurity problem for icrsh shell
-            # *************************************
-            # this is done on every node due to very slow bcast of the AtomDiag object as of now
-            self.triqs_solver.solve(h_int=self.h_int, **self.triqs_solver_params)
-
-            # call postprocessing
-            self._hartree_postprocessing()
-
-        elif self.solver_params['type'] == 'ftps':
-            import forktps as ftps
-            from forktps.DiscreteBath import DiscretizeBath, TimeStepEstimation
-            from forktps.BathFitting import BathFitter
-            from forktps.Helpers import MakeGFstruct
-            # from . import OffDiagFitter as off_fitter
-
-            def make_positive_definite(G):
-                # ensure that Delta is positive definite
-                for name, gf in G:
-                    for orb, w in product(range(gf.target_shape[0]), gf.mesh):
-                        if gf[orb,orb][w].imag > 0.0:
-                            gf[orb,orb][w] = gf[orb,orb][w].real + 0.0j
-                return G
-
-            # create h_loc solver object
-            h_loc = ftps.solver_core.Hloc(MakeGFstruct(self.Delta_freq_solver), SO=bool(self.sum_k.corr_shells[self.icrsh]['SO']))
-            # need eff_atomic_levels
-            sumk_eal = self.sum_k.eff_atomic_levels()[self.icrsh]
-
-            # fill Delta_time from Delta_freq sum_k to solver
-            for name, g0 in self.G0_freq:
-                spin = name.split('_')[0] if not self.sum_k.corr_shells[self.icrsh]['SO'] else name
-                ftps_name = self.convert_ftps[spin]
-                solver_eal = self.sum_k.block_structure.convert_matrix(sumk_eal, space_from='sumk', ish_from=self.sum_k.inequiv_to_corr[self.icrsh])[name]
-                self.Delta_freq[name] << Omega + 1j * self.general_params['eta'] - inverse(g0) - solver_eal
-                # solver Delta is symmetrized by just using 'up_0' channel
-                self.Delta_freq_solver[ftps_name] << Omega + 1j * self.general_params['eta'] - inverse(g0) - solver_eal
-
-            # ensure that Delta is positive definite
-            self.Delta_freq_solver = make_positive_definite(self.Delta_freq_solver)
-
-            if self.general_params['store_solver'] and mpi.is_master_node():
-                with HDFArchive(self.general_params['jobname']+'/'+self.general_params['seedname']+'.h5', 'a') as ar:
-                    if 'it_-1' not in ar['DMFT_input/solver']:
-                        ar['DMFT_input/solver'].create_group('it_-1')
-                    ar['DMFT_input/solver/it_-1']['Delta_orig'] = self.Delta_freq_solver
-
-            # remove off-diagonal terms
-            if self.solver_params['diag_delta']:
-                for name, delta in self.Delta_freq_solver:
-                    for i_orb, j_orb in product(range(delta.target_shape[0]),range(delta.target_shape[1])):
-                        if i_orb != j_orb:
-                            delta[i_orb,j_orb] << 0.0 + 0.0j
-
-            # option to increase bath sites, but run with previous eta to get increased accuracy
-            if self.solver_params['n_bath'] != 0 and self.solver_params['refine_factor'] != 1:
-                if not self.bathfit_adjusted or self.bathfit_adjusted and self.iteration_offset > 0:
-                    mpi.report('Rescaling "n_bath" with a factor of {}'.format(self.solver_params['refine_factor']))
-                    self.solver_params['n_bath'] = int(self.solver_params['refine_factor']*self.solver_params['n_bath'])
-
-            if self.solver_params['bath_fit']:
-
-                # bathfitter
-                # FIXME: this is temporary, since off-diagonal Bathfitter is not yet integrated in FTPS
-                if self.sum_k.corr_shells[self.icrsh]['SO']:
-                    fitter = off_fitter.OffDiagBathFitter(Nb=self.solver_params['n_bath']) if (self.solver_params['refine_factor'] != 1 and self.solver_params['n_bath'] != 0) else off_fitter.OffDiagBathFitter(Nb=None)
-                    Delta_discrete = fitter.FitBath(Delta=self.Delta_freq_solver, eta=self.general_params['eta'], ignoreWeight=self.solver_params['ignore_weight'],
-                                                    SO=bool(self.sum_k.corr_shells[self.icrsh]['SO']))
-                else:
-                    fitter = BathFitter(Nb=self.solver_params['n_bath']) if self.solver_params['n_bath'] != 0 else BathFitter(Nb=None)
-                    Delta_discrete = fitter.FitBath(Delta=self.Delta_freq_solver, eta=self.general_params['eta'], ignoreWeight=self.solver_params['ignore_weight'])
-            else:
-                # discretizebath
-                gap_interval = self.solver_params['enforce_gap'] if self.solver_params['enforce_gap'] is not None else None
-                Delta_discrete = DiscretizeBath(Delta=self.Delta_freq_solver, Nb=self.solver_params['n_bath'], gap=gap_interval,
-                                                SO=bool(self.sum_k.corr_shells[self.icrsh]['SO']))
-
-            # should be done only once after the first iteration
-            if self.solver_params['n_bath'] != 0 and self.solver_params['refine_factor'] != 1:
-                if not self.bathfit_adjusted or self.bathfit_adjusted and self.iteration_offset > 0:
-                    mpi.report('Rescaling "1/eta" with a factor of {}'.format(self.solver_params['refine_factor']))
-                    # rescaling eta
-                    self.general_params['eta'] /= self.solver_params['refine_factor']
-
-                    if not self.bathfit_adjusted:
-                        self.bathfit_adjusted = True
-
-            self.triqs_solver.b = Delta_discrete
-            # calculate time_steps
-            time_steps = TimeStepEstimation(self.triqs_solver.b, eta=self.general_params['eta'], dt=self.solver_params['dt'])
-            mpi.report('TimeStepEstimation returned {} with given bath, "eta" = {} and "dt" = {}'.format(time_steps, self.general_params['eta'],
-                                                                                                         self.solver_params['dt']))
-            # need to update tevo_params and G_time
-            self.tevo_params.time_steps = time_steps
-            self.G_time = self.sum_k.block_structure.create_gf(ish=self.icrsh, gf_function=Gf, space='solver',
-                                                               mesh=MeshReTime(n_t=2*time_steps+1,
-                                                                               window=[0,2*time_steps*self.solver_params['dt']])
-                                                               )
-
-
-            # fill Hloc FTPS object
-            # get hloc_dft from effective atomic levels
-            for name, gf in self.Delta_freq:
-                solver_eal = self.sum_k.block_structure.convert_matrix(sumk_eal, space_from='sumk', ish_from=self.sum_k.inequiv_to_corr[self.icrsh])[name]
-                if not self.sum_k.corr_shells[self.icrsh]['SO']:
-                    name = self.convert_ftps[name.split('_')[0]]
-                    solver_eal = solver_eal.real
-                    # remove off-diagonal terms
-                    if self.solver_params['diag_delta']:
-                        solver_eal = np.diag(np.diag(solver_eal))
-                h_loc.Fill(name, solver_eal)
-
-            # fill solver h_loc
-            self.triqs_solver.e0 = h_loc
-
-            # FIXME: unfortunately, in the current implementation the solver initializations aren't included yet in dmft_cycle,
-            # so for debugging it is done here again
-            # store solver to h5 archive
-            if self.general_params['store_solver'] and mpi.is_master_node():
-                with HDFArchive(self.general_params['jobname']+'/'+self.general_params['seedname']+'.h5', 'a') as ar:
-                    if not 'it_-1' in ar['DMFT_input/solver']:
-                        ar['DMFT_input/solver'].create_group('it_-1')
-                    ar['DMFT_input/solver'].create_group('it_-1')
-                    ar['DMFT_input/solver/it_-1']['Delta'] = self.Delta_freq_solver
-                    ar['DMFT_input/solver/it_-1']['S_'+str(self.icrsh)] = self.triqs_solver
-
-            # Solve the impurity problem for icrsh shell
-            # *************************************
-            path_to_gs = self.solver_params['path_to_gs'] if self.solver_params['path_to_gs'] is not None and self.path_to_gs_accepted else None
-            # fix to make sure this is only done in iteration 1
-            if self.path_to_gs_accepted:
-                self.path_to_gs_accepted = False
-            if path_to_gs != 'postprocess':
-                self.triqs_solver.solve(h_int=self.h_int, params_GS=self.dmrg_params, params_partSector=self.sector_params,
-                                        tevo=self.tevo_params, eta=self.general_params['eta'], calc_me = self.calc_me,
-                                        state_storage=self.solver_params['state_storage'],path_to_gs=path_to_gs)
-            else:
-                self.triqs_solver.post_process(h_int=self.h_int, params_GS=self.dmrg_params, params_partSector=self.dmrg_params,
-                                               tevo=self.tevo_params, eta=self.general_params['eta'], calc_me = self.calc_me,
-                                               state_storage=self.solver_params['state_storage'])
-            # *************************************
-
-            # call postprocessing
-            self._ftps_postprocessing()
-
-        elif self.solver_params['type'] == 'inchworm':
-            # fill Delta_time from Delta_freq sum_k to solver
-            self.triqs_solver.Delta_tau << make_gf_from_fourier(self.Delta_freq).real
-
-            # Solve the impurity problem for icrsh shell
-            # *************************************
-            self.triqs_solver.solve(h_int=self.h_int, **self.triqs_solver_params)
-            # *************************************
-
-            # call postprocessing
-            self._inchworm_postprocessing()
-
-        if self.solver_params['type'] == 'ctseg':
-            # fill G0_freq from sum_k to solver
-            self.triqs_solver.Delta_tau << self.Delta_time
-
-            if self.general_params['h_int_type'][self.icrsh] == 'dyn_density_density':
-                mpi.report('add dynamic interaction from AIMBES')
-                # convert 4 idx tensor to two index tensor
-                Uloc_dlr = self.gw_params['Uloc_dlr'][self.icrsh]['up']
-                Uloc_dlr_2idx_prime = Gf(mesh=Uloc_dlr.mesh, target_shape=[Uloc_dlr.target_shape[0],Uloc_dlr.target_shape[1]])
-
-                for coeff in Uloc_dlr.mesh:
-                    Uloc_dlr_idx = Uloc_dlr[coeff]
-                    _, Uprime = reduce_4index_to_2index(Uloc_dlr_idx)
-                    Uloc_dlr_2idx_prime[coeff] = Uprime
-
-                # create full frequency objects
-                Uloc_tau_2idx_prime = make_gf_imtime(Uloc_dlr_2idx_prime, n_tau=self.solver_params['n_tau_bosonic'])
-
-                Uloc_tau_2idx_prime_sumk = BlockGf(name_list=['up', 'down'], block_list=[Uloc_tau_2idx_prime, Uloc_tau_2idx_prime])
-                Uloc_tau_2idx_prime_solver = self.sum_k.block_structure.convert_gf(Uloc_tau_2idx_prime_sumk,
-                                                                                   ish_from=self.icrsh,
-                                                                                   space_from='sumk',
-                                                                                   space_to='solver')
-
-                # fill D0_tau from Uloc_tau_2idx_prime
-                for iblock, Uloc_i in Uloc_tau_2idx_prime_solver:
-                    for jblock, Uloc_j in Uloc_tau_2idx_prime_solver:
-                        # same spin and opposite spin interaction have same interaction for dynamic part
-                        # Hund's rule does not apply here
-                        self.triqs_solver.D0_tau[iblock, jblock] << Uloc_tau_2idx_prime_solver[iblock]
-
-                # TODO: add Jerp_Iw to the solver
-
-                # self.triqs_solver. Jperp_iw << make_gf_imfreq(Uloc_dlr_2idx, n_iw=self.general_params['n_w_b_nn']) + V
-            mpi.report('\nLocal interaction Hamiltonian is:',self.h_int)
-
-            # update solver in h5 archive one last time for debugging if solve command crashes
-            if self.general_params['store_solver'] and mpi.is_master_node():
-                with HDFArchive(self.general_params['jobname']+'/'+self.general_params['seedname']+'.h5', 'a') as ar:
-                    if 'it_-1' not in ar['DMFT_input/solver']:
-                        ar['DMFT_input/solver'].create_group('it_-1')
-                    ar['DMFT_input/solver/it_-1'][f'S_{self.icrsh}'] = self.triqs_solver
-                    ar['DMFT_input/solver/it_-1'][f'Delta_time_{self.icrsh}'] = self.triqs_solver.Delta_tau
-                    ar['DMFT_input/solver/it_-1'][f'solve_params_{self.icrsh}'] = prep_params_for_h5(self.solver_params)
-                    ar['DMFT_input/solver/it_-1'][f'triqs_solver_params_{self.icrsh}'] = prep_params_for_h5(self.triqs_solver_params)
-                    ar['DMFT_input/solver/it_-1']['mpi_size'] = mpi.size
-                    if self.general_params['h_int_type'][self.icrsh] == 'dyn_density_density':
-                        archive['DMFT_input/solver/it_-1'][f'Uloc_dlr_2idx_prime_{self.icrsh}'] = Uloc_dlr_2idx_prime
-            mpi.barrier()
-
-            # turn of problematic move in ctseg until fixed!
-            self.triqs_solver_params['move_move_segment'] = False
-            # Solve the impurity problem for icrsh shell
-            # *************************************
-            self.triqs_solver.solve(h_int=self.h_int, h_loc0=self.Hloc_0, **self.triqs_solver_params)
-            # *************************************
-
-            # call postprocessing
-            self._ctseg_postprocessing()
-
-        return
-
-    # ********************************************************************
-    # create solvers objects
-    # ********************************************************************
-
-    def _create_cthyb_solver(self):
-        r'''
-        Initialize cthyb solver instance
-        '''
-        from triqs_cthyb.solver import Solver as cthyb_solver
-
-        # Separately stores all params that go into solve() call of solver
-        self.triqs_solver_params = {}
-        keys_to_pass = ('imag_threshold', 'length_cycle', 'max_time', 'measure_density_matrix',
-                        'measure_G_l', 'measure_pert_order', 'move_double', 'move_shift',
-                        'off_diag_threshold', 'perform_tail_fit')
-        for key in keys_to_pass:
-            self.triqs_solver_params[key] = self.solver_params[key]
-
-        # Calculates number of sweeps per rank
-        self.triqs_solver_params['n_cycles'] = int(self.solver_params['n_cycles_tot'] / mpi.size)
-        # cast warmup cycles to int in case given in scientific notation
-        self.triqs_solver_params['n_warmup_cycles'] = int(self.solver_params['n_warmup_cycles'])
-
-        # Renames measure chi param
-        self.triqs_solver_params['measure_O_tau_min_ins'] = self.solver_params['measure_chi_insertions']
-
-        # use_norm_as_weight also required to measure the density matrix
-        self.triqs_solver_params['use_norm_as_weight'] = self.triqs_solver_params['measure_density_matrix']
-
-        if self.triqs_solver_params['perform_tail_fit']:
-            for key in ('fit_max_moment', 'fit_max_n', 'fit_max_w', 'fit_min_n', 'fit_min_w'):
-                self.triqs_solver_params[key] = self.solver_params[key]
-
-        # set loc_n_min and loc_n_max
-        if self.solver_params['loc_n_min'] is not None:
-            self.triqs_solver_params['loc_n_min'] = self.solver_params['loc_n_min']
-        if self.solver_params['loc_n_max'] is not None:
-            self.triqs_solver_params['loc_n_max'] = self.solver_params['loc_n_max']
-
-        gf_struct = self.sum_k.gf_struct_solver_list[self.icrsh]
-        # Construct the triqs_solver instances
-        if self.solver_params['measure_G_l']:
-            triqs_solver = cthyb_solver(beta=self.general_params['beta'], gf_struct=gf_struct,
-                            n_iw=self.general_params['n_iw'], n_tau=self.general_params['n_tau'],
-                            n_l=self.solver_params['n_l'], delta_interface=self.solver_params['delta_interface'])
-        else:
-            triqs_solver = cthyb_solver(beta=self.general_params['beta'], gf_struct=gf_struct,
-                            n_iw=self.general_params['n_iw'], n_tau=self.general_params['n_tau'],
-                            delta_interface=self.solver_params['delta_interface'])
-
-        return triqs_solver
-
-    def _create_ctint_solver(self):
-        r'''
-        Initialize ctint solver instance
-        '''
-        from triqs_ctint import Solver as ctint_solver
-
-        # Separately stores all params that go into solve() call of solver
-        self.triqs_solver_params = {}
-        keys_to_pass = ('length_cycle', 'max_time', 'measure_pert_order', 'move_double', 'n_warmup_cycles')
-        for key in keys_to_pass:
-            self.triqs_solver_params[key] = self.solver_params[key]
-
-        # Calculates number of sweeps per rank
-        self.triqs_solver_params['n_cycles'] = int(self.solver_params['n_cycles_tot'] / mpi.size)
-
-        gf_struct = self.sum_k.gf_struct_solver_list[self.icrsh]
-
-        if self.general_params['h_int_type'][self.icrsh] == 'dyn_density_density':
-            self.U_iw = None
-            if  mpi.is_master_node():
-                with HDFArchive(self.general_params['jobname']+'/'+self.general_params['seedname']+'.h5', 'r') as ar:
-                    self.U_iw = ar['dynamic_U']['U_iw']
-            self.U_iw = mpi.bcast(self.U_iw)
-            n_iw_dyn = self.U_iw[self.icrsh].mesh.last_index()+1
-            # Construct the triqs_solver instances
-            triqs_solver = ctint_solver(beta=self.general_params['beta'], gf_struct=gf_struct,
-                            n_iw=self.general_params['n_iw'], n_tau=self.general_params['n_tau'], use_D=True, use_Jperp=False,
-                            n_iw_dynamical_interactions=n_iw_dyn,n_tau_dynamical_interactions=(int(n_iw_dyn*2.5)))
-        else:
-            # Construct the triqs_solver instances
-            triqs_solver = ctint_solver(beta=self.general_params['beta'], gf_struct=gf_struct,
-                            n_iw=self.general_params['n_iw'], n_tau=self.general_params['n_tau'], use_D=False, use_Jperp=False)
-
-        return triqs_solver
-
-    def _create_hubbardI_solver(self):
-        r'''
-        Initialize hubbardI solver instance
-        '''
-        from triqs_hubbardI import Solver as hubbardI_solver
-
-        # Separately stores all params that go into solve() call of solver
-        # All params need to be renamed
-        self.triqs_solver_params = {}
-        self.triqs_solver_params['calc_gtau'] = self.solver_params['measure_G_tau']
-        self.triqs_solver_params['calc_gw'] = True
-        self.triqs_solver_params['calc_gl'] = self.solver_params['measure_G_l']
-        self.triqs_solver_params['calc_dm'] = self.solver_params['measure_density_matrix']
-
-        gf_struct =  self.sum_k.gf_struct_solver_list[self.icrsh]
-        # Construct the triqs_solver instances
-        if self.solver_params['measure_G_l']:
-            triqs_solver = hubbardI_solver(beta=self.general_params['beta'], gf_struct=gf_struct,
-                                           n_iw=self.general_params['n_iw'], n_tau=self.general_params['n_tau'],
-                                           n_l=self.solver_params['n_l'], n_w=self.general_params['n_w'],
-                                           w_min=self.general_params['w_range'][0], w_max=self.general_params['w_range'][1],
-                                           idelta=self.general_params['eta'])
->>>>>>> bcc7b230
         else:
             raise ValueError(f"Unknown solver type {solver_params['type']}")

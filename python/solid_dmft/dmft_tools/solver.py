--- conflicted
+++ resolved
@@ -62,9 +62,11 @@
     from solid_dmft.dmft_tools.solvers.ftps_interface import FTPSInterface
     interfaces_dict['ftps'] = FTPSInterface
 
+
 # generic dispatch function for the solver classes
 def create_solver(general_params, solver_params, sum_k, icrsh, h_int, iteration_offset,
                     deg_orbs_ftps, gw_params=None, advanced_params=None):
+
         '''
         Dispatch the solver to the correct subclass
 
@@ -79,1152 +81,4 @@
             return solver_interface(general_params, solver_params, sum_k, icrsh, h_int,
                                 iteration_offset, deg_orbs_ftps, gw_params, advanced_params)
         else:
-<<<<<<< HEAD
             raise ValueError(f"Unknown solver type {solver_params['type']}")
-=======
-            assert 'random_seed' not in self.triqs_solver_params
-
-        if self.solver_params['type'] == 'cthyb':
-
-            if self.solver_params['delta_interface']:
-                self.triqs_solver.Delta_tau << self.Delta_time
-                self.triqs_solver_params['h_loc0'] = self.Hloc_0
-            else:
-                # fill G0_freq from sum_k to solver
-                self.triqs_solver.G0_iw << make_hermitian(self.G0_freq)
-
-            # update solver in h5 archive one last time for debugging if solve command crashes
-            if self.general_params['store_solver'] and mpi.is_master_node():
-                with HDFArchive(self.general_params['jobname']+'/'+self.general_params['seedname']+'.h5', 'a') as ar:
-                    if not 'it_-1' in ar['DMFT_input/solver']:
-                        ar['DMFT_input/solver'].create_group('it_-1')
-                    ar['DMFT_input/solver/it_-1'][f'S_{self.icrsh}'] = self.triqs_solver
-                    if self.solver_params['delta_interface']:
-                        ar['DMFT_input/solver/it_-1'][f'Delta_time_{self.icrsh}'] = self.triqs_solver.Delta_tau
-                    else:
-                        ar['DMFT_input/solver/it_-1'][f'G0_freq_{self.icrsh}'] = self.triqs_solver.G0_iw
-                    # ar['DMFT_input/solver/it_-1'][f'Delta_freq_{self.icrsh}'] = self.Delta_freq
-                    ar['DMFT_input/solver/it_-1'][f'solve_params_{self.icrsh}'] = prep_params_for_h5(self.solver_params)
-                    ar['DMFT_input/solver/it_-1'][f'triqs_solver_params_{self.icrsh}'] = prep_params_for_h5(self.triqs_solver_params)
-                    ar['DMFT_input/solver/it_-1']['mpi_size'] = mpi.size
-            mpi.barrier()
-
-            # Solve the impurity problem for icrsh shell
-            # *************************************
-            self.triqs_solver.solve(h_int=self.h_int, **self.triqs_solver_params)
-            # *************************************
-
-            # dump Delta_tau constructed internally from cthyb when delta_interface = False
-            if self.general_params['store_solver'] and mpi.is_master_node():
-                with HDFArchive(self.general_params['jobname'] + '/' + self.general_params['seedname'] + '.h5',
-                                'a') as archive:
-                    if not self.solver_params['delta_interface']:
-                        archive['DMFT_input/solver/it_-1'][f'Delta_time_{self.icrsh}'] = self.triqs_solver.Delta_tau
-            mpi.barrier()
-
-            # call postprocessing
-            self._cthyb_postprocessing()
-
-        elif self.solver_params['type'] == 'ctint':
-            # fill G0_freq from sum_k to solver
-            self.triqs_solver.G0_iw << self.G0_freq
-
-            if self.general_params['h_int_type'][self.icrsh] == 'dynamic':
-                for b1, b2 in product(self.sum_k.gf_struct_solver_dict[self.icrsh].keys(), repeat=2):
-                    self.triqs_solver.D0_iw[b1,b2] << self.U_iw[self.icrsh]
-
-            # Solve the impurity problem for icrsh shell
-            # *************************************
-            self.triqs_solver.solve(h_int=self.h_int, **self.triqs_solver_params)
-            # *************************************
-
-            # call postprocessing
-            self._ctint_postprocessing()
-
-        elif self.solver_params['type'] == 'hubbardI':
-            # fill G0_freq from sum_k to solver
-            self.triqs_solver.G0_iw << self.G0_freq
-
-            # Solve the impurity problem for icrsh shell
-            # *************************************
-            # this is done on every node due to very slow bcast of the AtomDiag object as of now
-            self.triqs_solver.solve(h_int=self.h_int, **self.triqs_solver_params)
-            # if density matrix is measured, get this too. Needs to be done here,
-            # because solver property 'dm' is not initialized/broadcastable
-            if self.solver_params['measure_density_matrix']:
-                self.density_matrix = self.triqs_solver.dm
-                self.h_loc_diagonalization = self.triqs_solver.ad
-                # get moments
-                from triqs_cthyb.tail_fit import sigma_high_frequency_moments, green_high_frequency_moments
-                from triqs_cthyb.util import orbital_occupations
-                self.Sigma_moments = sigma_high_frequency_moments(self.density_matrix,
-                                                 self.h_loc_diagonalization,
-                                                 self.sum_k.gf_struct_solver_list[self.icrsh],
-                                                 self.h_int
-                                                 )
-                self.Sigma_Hartree = {bl: sigma_bl[0] for bl, sigma_bl in self.Sigma_moments.items()}
-                self.G_moments = green_high_frequency_moments(self.density_matrix,
-                                                 self.h_loc_diagonalization,
-                                                 self.sum_k.gf_struct_solver_list[self.icrsh],
-                                                 self.h_int
-                                                 )
-                self.orbital_occupations = orbital_occupations(self.density_matrix,
-                                                 self.sum_k.gf_struct_solver_list[self.icrsh],
-                                                 self.h_loc_diagonalization
-                                                 )
-
-            # *************************************
-
-            # call postprocessing
-            self._hubbardI_postprocessing()
-
-        elif self.solver_params['type'] == 'hartree':
-            # fill G0_freq from sum_k to solver
-            self.triqs_solver.G0_iw << self.G0_freq
-
-            # Solve the impurity problem for icrsh shell
-            # *************************************
-            # this is done on every node due to very slow bcast of the AtomDiag object as of now
-            self.triqs_solver.solve(h_int=self.h_int, **self.triqs_solver_params)
-
-            # call postprocessing
-            self._hartree_postprocessing()
-
-        elif self.solver_params['type'] == 'ftps':
-            import forktps as ftps
-            from forktps.DiscreteBath import DiscretizeBath, TimeStepEstimation
-            from forktps.BathFitting import BathFitter
-            from forktps.Helpers import MakeGFstruct
-            # from . import OffDiagFitter as off_fitter
-
-            def make_positive_definite(G):
-                # ensure that Delta is positive definite
-                for name, gf in G:
-                    for orb, w in product(range(gf.target_shape[0]), gf.mesh):
-                        if gf[orb,orb][w].imag > 0.0:
-                            gf[orb,orb][w] = gf[orb,orb][w].real + 0.0j
-                return G
-
-            # create h_loc solver object
-            h_loc = ftps.solver_core.Hloc(MakeGFstruct(self.Delta_freq_solver), SO=bool(self.sum_k.corr_shells[self.icrsh]['SO']))
-            # need eff_atomic_levels
-            sumk_eal = self.sum_k.eff_atomic_levels()[self.icrsh]
-
-            # fill Delta_time from Delta_freq sum_k to solver
-            for name, g0 in self.G0_freq:
-                spin = name.split('_')[0] if not self.sum_k.corr_shells[self.icrsh]['SO'] else name
-                ftps_name = self.convert_ftps[spin]
-                solver_eal = self.sum_k.block_structure.convert_matrix(sumk_eal, space_from='sumk', ish_from=self.icrsh)[name]
-                self.Delta_freq[name] << Omega + 1j * self.general_params['eta'] - inverse(g0) - solver_eal
-                # solver Delta is symmetrized by just using 'up_0' channel
-                self.Delta_freq_solver[ftps_name] << Omega + 1j * self.general_params['eta'] - inverse(g0) - solver_eal
-
-            # ensure that Delta is positive definite
-            self.Delta_freq_solver = make_positive_definite(self.Delta_freq_solver)
-
-            if self.general_params['store_solver'] and mpi.is_master_node():
-                with HDFArchive(self.general_params['jobname']+'/'+self.general_params['seedname']+'.h5', 'a') as ar:
-                    if 'it_-1' not in ar['DMFT_input/solver']:
-                        ar['DMFT_input/solver'].create_group('it_-1')
-                    ar['DMFT_input/solver/it_-1']['Delta_orig'] = self.Delta_freq_solver
-
-            # remove off-diagonal terms
-            if self.solver_params['diag_delta']:
-                for name, delta in self.Delta_freq_solver:
-                    for i_orb, j_orb in product(range(delta.target_shape[0]),range(delta.target_shape[1])):
-                        if i_orb != j_orb:
-                            delta[i_orb,j_orb] << 0.0 + 0.0j
-
-            # option to increase bath sites, but run with previous eta to get increased accuracy
-            if self.solver_params['n_bath'] != 0 and self.solver_params['refine_factor'] != 1:
-                if not self.bathfit_adjusted or self.bathfit_adjusted and self.iteration_offset > 0:
-                    mpi.report('Rescaling "n_bath" with a factor of {}'.format(self.solver_params['refine_factor']))
-                    self.solver_params['n_bath'] = int(self.solver_params['refine_factor']*self.solver_params['n_bath'])
-
-            if self.solver_params['bath_fit']:
-
-                # bathfitter
-                # FIXME: this is temporary, since off-diagonal Bathfitter is not yet integrated in FTPS
-                if self.sum_k.corr_shells[self.icrsh]['SO']:
-                    fitter = off_fitter.OffDiagBathFitter(Nb=self.solver_params['n_bath']) if (self.solver_params['refine_factor'] != 1 and self.solver_params['n_bath'] != 0) else off_fitter.OffDiagBathFitter(Nb=None)
-                    Delta_discrete = fitter.FitBath(Delta=self.Delta_freq_solver, eta=self.general_params['eta'], ignoreWeight=self.solver_params['ignore_weight'],
-                                                    SO=bool(self.sum_k.corr_shells[self.icrsh]['SO']))
-                else:
-                    fitter = BathFitter(Nb=self.solver_params['n_bath']) if self.solver_params['n_bath'] != 0 else BathFitter(Nb=None)
-                    Delta_discrete = fitter.FitBath(Delta=self.Delta_freq_solver, eta=self.general_params['eta'], ignoreWeight=self.solver_params['ignore_weight'])
-            else:
-                # discretizebath
-                gap_interval = self.solver_params['enforce_gap'] if self.solver_params['enforce_gap'] is not None else None
-                Delta_discrete = DiscretizeBath(Delta=self.Delta_freq_solver, Nb=self.solver_params['n_bath'], gap=gap_interval,
-                                                SO=bool(self.sum_k.corr_shells[self.icrsh]['SO']))
-
-            # should be done only once after the first iteration
-            if self.solver_params['n_bath'] != 0 and self.solver_params['refine_factor'] != 1:
-                if not self.bathfit_adjusted or self.bathfit_adjusted and self.iteration_offset > 0:
-                    mpi.report('Rescaling "1/eta" with a factor of {}'.format(self.solver_params['refine_factor']))
-                    # rescaling eta
-                    self.general_params['eta'] /= self.solver_params['refine_factor']
-
-                    if not self.bathfit_adjusted:
-                        self.bathfit_adjusted = True
-
-            self.triqs_solver.b = Delta_discrete
-            # calculate time_steps
-            time_steps = TimeStepEstimation(self.triqs_solver.b, eta=self.general_params['eta'], dt=self.solver_params['dt'])
-            mpi.report('TimeStepEstimation returned {} with given bath, "eta" = {} and "dt" = {}'.format(time_steps, self.general_params['eta'],
-                                                                                                         self.solver_params['dt']))
-            # need to update tevo_params and G_time
-            self.tevo_params.time_steps = time_steps
-            self.G_time = self.sum_k.block_structure.create_gf(ish=self.icrsh, gf_function=Gf, space='solver',
-                                                               mesh=MeshReTime(n_t=2*time_steps+1,
-                                                                               window=[0,2*time_steps*self.solver_params['dt']])
-                                                               )
-
-
-            # fill Hloc FTPS object
-            # get hloc_dft from effective atomic levels
-            for name, gf in self.Delta_freq:
-                solver_eal = self.sum_k.block_structure.convert_matrix(sumk_eal, space_from='sumk', ish_from=self.icrsh)[name]
-                if not self.sum_k.corr_shells[self.icrsh]['SO']:
-                    name = self.convert_ftps[name.split('_')[0]]
-                    solver_eal = solver_eal.real
-                    # remove off-diagonal terms
-                    if self.solver_params['diag_delta']:
-                        solver_eal = np.diag(np.diag(solver_eal))
-                h_loc.Fill(name, solver_eal)
-
-            # fill solver h_loc
-            self.triqs_solver.e0 = h_loc
-
-            # FIXME: unfortunately, in the current implementation the solver initializations aren't included yet in dmft_cycle,
-            # so for debugging it is done here again
-            # store solver to h5 archive
-            if self.general_params['store_solver'] and mpi.is_master_node():
-                with HDFArchive(self.general_params['jobname']+'/'+self.general_params['seedname']+'.h5', 'a') as ar:
-                    if not 'it_-1' in ar['DMFT_input/solver']:
-                        ar['DMFT_input/solver'].create_group('it_-1')
-                    ar['DMFT_input/solver'].create_group('it_-1')
-                    ar['DMFT_input/solver/it_-1']['Delta'] = self.Delta_freq_solver
-                    ar['DMFT_input/solver/it_-1']['S_'+str(self.icrsh)] = self.triqs_solver
-
-            # Solve the impurity problem for icrsh shell
-            # *************************************
-            path_to_gs = self.solver_params['path_to_gs'] if self.solver_params['path_to_gs'] is not None and self.path_to_gs_accepted else None
-            # fix to make sure this is only done in iteration 1
-            if self.path_to_gs_accepted:
-                self.path_to_gs_accepted = False
-            if path_to_gs != 'postprocess':
-                self.triqs_solver.solve(h_int=self.h_int, params_GS=self.dmrg_params, params_partSector=self.sector_params,
-                                        tevo=self.tevo_params, eta=self.general_params['eta'], calc_me = self.calc_me,
-                                        state_storage=self.solver_params['state_storage'],path_to_gs=path_to_gs)
-            else:
-                self.triqs_solver.post_process(h_int=self.h_int, params_GS=self.dmrg_params, params_partSector=self.dmrg_params,
-                                               tevo=self.tevo_params, eta=self.general_params['eta'], calc_me = self.calc_me,
-                                               state_storage=self.solver_params['state_storage'])
-            # *************************************
-
-            # call postprocessing
-            self._ftps_postprocessing()
-
-        elif self.solver_params['type'] == 'inchworm':
-            # fill Delta_time from Delta_freq sum_k to solver
-            self.triqs_solver.Delta_tau << make_gf_from_fourier(self.Delta_freq).real
-
-            # Solve the impurity problem for icrsh shell
-            # *************************************
-            self.triqs_solver.solve(h_int=self.h_int, **self.triqs_solver_params)
-            # *************************************
-
-            # call postprocessing
-            self._inchworm_postprocessing()
-
-        if self.solver_params['type'] == 'ctseg':
-            # fill G0_freq from sum_k to solver
-            self.triqs_solver.Delta_tau << self.Delta_time
-
-            if self.general_params['h_int_type'][self.icrsh] == 'dyn_density_density':
-                mpi.report('add dynamic interaction from AIMBES')
-                # convert 4 idx tensor to two index tensor
-                Uloc_dlr = self.gw_params['Uloc_dlr'][self.icrsh]['up']
-                Uloc_dlr_2idx_prime = Gf(mesh=Uloc_dlr.mesh, target_shape=[Uloc_dlr.target_shape[0],Uloc_dlr.target_shape[1]])
-
-                for coeff in Uloc_dlr.mesh:
-                    Uloc_dlr_idx = Uloc_dlr[coeff]
-                    _, Uprime = reduce_4index_to_2index(Uloc_dlr_idx)
-                    Uloc_dlr_2idx_prime[coeff] = Uprime
-
-                # create full frequency objects
-                Uloc_tau_2idx_prime = make_gf_imtime(Uloc_dlr_2idx_prime, n_tau=self.solver_params['n_tau_bosonic'])
-
-                Uloc_tau_2idx_prime_sumk = BlockGf(name_list=['up', 'down'], block_list=[Uloc_tau_2idx_prime, Uloc_tau_2idx_prime])
-                Uloc_tau_2idx_prime_solver = self.sum_k.block_structure.convert_gf(Uloc_tau_2idx_prime_sumk,
-                                                                                   ish_from=self.icrsh,
-                                                                                   space_from='sumk',
-                                                                                   space_to='solver')
-
-                # fill D0_tau from Uloc_tau_2idx_prime
-                for iblock, Uloc_i in Uloc_tau_2idx_prime_solver:
-                    for jblock, Uloc_j in Uloc_tau_2idx_prime_solver:
-                        # same spin and opposite spin interaction have same interaction for dynamic part
-                        # Hund's rule does not apply here
-                        self.triqs_solver.D0_tau[iblock, jblock] << Uloc_tau_2idx_prime_solver[iblock]
-
-                # TODO: add Jerp_Iw to the solver
-
-                # self.triqs_solver. Jperp_iw << make_gf_imfreq(Uloc_dlr_2idx, n_iw=self.general_params['n_w_b_nn']) + V
-            mpi.report('\nLocal interaction Hamiltonian is:',self.h_int)
-
-            # update solver in h5 archive one last time for debugging if solve command crashes
-            if self.general_params['store_solver'] and mpi.is_master_node():
-                with HDFArchive(self.general_params['jobname']+'/'+self.general_params['seedname']+'.h5', 'a') as ar:
-                    if 'it_-1' not in ar['DMFT_input/solver']:
-                        ar['DMFT_input/solver'].create_group('it_-1')
-                    ar['DMFT_input/solver/it_-1'][f'S_{self.icrsh}'] = self.triqs_solver
-                    ar['DMFT_input/solver/it_-1'][f'Delta_time_{self.icrsh}'] = self.triqs_solver.Delta_tau
-                    ar['DMFT_input/solver/it_-1'][f'solve_params_{self.icrsh}'] = prep_params_for_h5(self.solver_params)
-                    ar['DMFT_input/solver/it_-1'][f'triqs_solver_params_{self.icrsh}'] = prep_params_for_h5(self.triqs_solver_params)
-                    ar['DMFT_input/solver/it_-1']['mpi_size'] = mpi.size
-                    if self.general_params['h_int_type'][self.icrsh] == 'dyn_density_density':
-                        archive['DMFT_input/solver/it_-1'][f'Uloc_dlr_2idx_prime_{self.icrsh}'] = Uloc_dlr_2idx_prime
-            mpi.barrier()
-
-            # turn of problematic move in ctseg until fixed!
-            self.triqs_solver_params['move_move_segment'] = False
-            # Solve the impurity problem for icrsh shell
-            # *************************************
-            self.triqs_solver.solve(h_int=self.h_int, h_loc0=self.Hloc_0, **self.triqs_solver_params)
-            # *************************************
-
-            # call postprocessing
-            self._ctseg_postprocessing()
-
-        return
-
-    # ********************************************************************
-    # create solvers objects
-    # ********************************************************************
-
-    def _create_cthyb_solver(self):
-        r'''
-        Initialize cthyb solver instance
-        '''
-        from triqs_cthyb.solver import Solver as cthyb_solver
-
-        # Separately stores all params that go into solve() call of solver
-        self.triqs_solver_params = {}
-        keys_to_pass = ('imag_threshold', 'length_cycle', 'max_time', 'measure_density_matrix',
-                        'measure_G_l', 'measure_pert_order', 'move_double', 'move_shift',
-                        'off_diag_threshold', 'perform_tail_fit')
-        for key in keys_to_pass:
-            self.triqs_solver_params[key] = self.solver_params[key]
-
-        # Calculates number of sweeps per rank
-        self.triqs_solver_params['n_cycles'] = int(self.solver_params['n_cycles_tot'] / mpi.size)
-        # cast warmup cycles to int in case given in scientific notation
-        self.triqs_solver_params['n_warmup_cycles'] = int(self.solver_params['n_warmup_cycles'])
-
-        # Renames measure chi param
-        self.triqs_solver_params['measure_O_tau_min_ins'] = self.solver_params['measure_chi_insertions']
-
-        # use_norm_as_weight also required to measure the density matrix
-        self.triqs_solver_params['use_norm_as_weight'] = self.triqs_solver_params['measure_density_matrix']
-
-        if self.triqs_solver_params['perform_tail_fit']:
-            for key in ('fit_max_moment', 'fit_max_n', 'fit_max_w', 'fit_min_n', 'fit_min_w'):
-                self.triqs_solver_params[key] = self.solver_params[key]
-
-        # set loc_n_min and loc_n_max
-        if self.solver_params['loc_n_min'] is not None:
-            self.triqs_solver_params['loc_n_min'] = self.solver_params['loc_n_min']
-        if self.solver_params['loc_n_max'] is not None:
-            self.triqs_solver_params['loc_n_max'] = self.solver_params['loc_n_max']
-
-        gf_struct = self.sum_k.gf_struct_solver_list[self.icrsh]
-        # Construct the triqs_solver instances
-        if self.solver_params['measure_G_l']:
-            triqs_solver = cthyb_solver(beta=self.general_params['beta'], gf_struct=gf_struct,
-                            n_iw=self.general_params['n_iw'], n_tau=self.general_params['n_tau'],
-                            n_l=self.solver_params['n_l'], delta_interface=self.solver_params['delta_interface'])
-        else:
-            triqs_solver = cthyb_solver(beta=self.general_params['beta'], gf_struct=gf_struct,
-                            n_iw=self.general_params['n_iw'], n_tau=self.general_params['n_tau'],
-                            delta_interface=self.solver_params['delta_interface'])
-
-        return triqs_solver
-
-    def _create_ctint_solver(self):
-        r'''
-        Initialize ctint solver instance
-        '''
-        from triqs_ctint import Solver as ctint_solver
-
-        # Separately stores all params that go into solve() call of solver
-        self.triqs_solver_params = {}
-        keys_to_pass = ('length_cycle', 'max_time', 'measure_pert_order', 'move_double', 'n_warmup_cycles')
-        for key in keys_to_pass:
-            self.triqs_solver_params[key] = self.solver_params[key]
-
-        # Calculates number of sweeps per rank
-        self.triqs_solver_params['n_cycles'] = int(self.solver_params['n_cycles_tot'] / mpi.size)
-
-        gf_struct = self.sum_k.gf_struct_solver_list[self.icrsh]
-
-        if self.general_params['h_int_type'][self.icrsh] == 'dyn_density_density':
-            self.U_iw = None
-            if  mpi.is_master_node():
-                with HDFArchive(self.general_params['jobname']+'/'+self.general_params['seedname']+'.h5', 'r') as ar:
-                    self.U_iw = ar['dynamic_U']['U_iw']
-            self.U_iw = mpi.bcast(self.U_iw)
-            n_iw_dyn = self.U_iw[self.icrsh].mesh.last_index()+1
-            # Construct the triqs_solver instances
-            triqs_solver = ctint_solver(beta=self.general_params['beta'], gf_struct=gf_struct,
-                            n_iw=self.general_params['n_iw'], n_tau=self.general_params['n_tau'], use_D=True, use_Jperp=False,
-                            n_iw_dynamical_interactions=n_iw_dyn,n_tau_dynamical_interactions=(int(n_iw_dyn*2.5)))
-        else:
-            # Construct the triqs_solver instances
-            triqs_solver = ctint_solver(beta=self.general_params['beta'], gf_struct=gf_struct,
-                            n_iw=self.general_params['n_iw'], n_tau=self.general_params['n_tau'], use_D=False, use_Jperp=False)
-
-        return triqs_solver
-
-    def _create_hubbardI_solver(self):
-        r'''
-        Initialize hubbardI solver instance
-        '''
-        from triqs_hubbardI import Solver as hubbardI_solver
-
-        # Separately stores all params that go into solve() call of solver
-        # All params need to be renamed
-        self.triqs_solver_params = {}
-        self.triqs_solver_params['calc_gtau'] = self.solver_params['measure_G_tau']
-        self.triqs_solver_params['calc_gw'] = True
-        self.triqs_solver_params['calc_gl'] = self.solver_params['measure_G_l']
-        self.triqs_solver_params['calc_dm'] = self.solver_params['measure_density_matrix']
-
-        gf_struct =  self.sum_k.gf_struct_solver_list[self.icrsh]
-        # Construct the triqs_solver instances
-        if self.solver_params['measure_G_l']:
-            triqs_solver = hubbardI_solver(beta=self.general_params['beta'], gf_struct=gf_struct,
-                                           n_iw=self.general_params['n_iw'], n_tau=self.general_params['n_tau'],
-                                           n_l=self.solver_params['n_l'], n_w=self.general_params['n_w'],
-                                           w_min=self.general_params['w_range'][0], w_max=self.general_params['w_range'][1],
-                                           idelta=self.general_params['eta'])
-        else:
-            triqs_solver = hubbardI_solver(beta=self.general_params['beta'], gf_struct=gf_struct,
-                                           n_iw=self.general_params['n_iw'], n_tau=self.general_params['n_tau'],
-                                           n_w=self.general_params['n_w'], idelta=self.general_params['eta'],
-                                           w_min=self.general_params['w_range'][0], w_max=self.general_params['w_range'][1])
-
-        return triqs_solver
-
-    def _make_spin_equal(self, Sigma):
-
-        # if not SOC than average up and down
-        if not self.general_params['magnetic'] and not self.sum_k.SO == 1:
-            Sigma['up_0'] = 0.5*(Sigma['up_0'] + Sigma['down_0'])
-            Sigma['down_0'] = Sigma['up_0']
-
-        return Sigma
-
-    def _create_hartree_solver(self):
-        r'''
-        Initialize hartree_fock solver instance
-        '''
-        from triqs_hartree_fock import ImpuritySolver as hartree_solver
-
-        # Separately stores all params that go into solve() call of solver
-        self.triqs_solver_params = {}
-        keys_to_pass = ('method', 'one_shot', 'tol', 'with_fock')
-        for key in keys_to_pass:
-            self.triqs_solver_params[key] = self.solver_params[key]
-
-        gf_struct = self.sum_k.gf_struct_solver_list[self.icrsh]
-        # Construct the triqs_solver instances
-        # Always initialize the solver with dc_U and dc_J equal to U and J and let the _interface_hartree_dc function
-        # take care of changing the parameters
-        triqs_solver = hartree_solver(beta=self.general_params['beta'], gf_struct=gf_struct,
-                                      n_iw=self.general_params['n_iw'], force_real=self.solver_params['force_real'],
-                                      symmetries=[self._make_spin_equal],
-                                      dc_U= self.general_params['U'][self.icrsh],
-                                      dc_J= self.general_params['J'][self.icrsh]
-                                      )
-
-        def _interface_hartree_dc(hartree_instance, general_params, advanced_params, icrsh):
-            """ Modifies in-place class attributes to infercace with options in solid_dmft
-                for the moment supports only DC-relevant parameters
-
-            Parameters
-            ----------
-                general_params : dict
-                    solid_dmft general parameter dictionary
-                advanced_params : dict
-                    solid_dmft advanced parameter dictionary
-                icrsh : int
-                    correlated shell number
-            """
-            setattr(hartree_instance, 'dc', general_params['dc'])
-            if general_params['dc_type'][icrsh] is not None:
-                setattr(hartree_instance, 'dc_type', general_params['dc_type'][icrsh])
-
-            for key in ['dc_factor', 'dc_fixed_value']:
-                if key in advanced_params and advanced_params[key] is not None:
-                    setattr(hartree_instance, key, advanced_params[key])
-
-            #list valued keys
-            for key in ['dc_U', 'dc_J', 'dc_fixed_occ']:
-                if key in advanced_params and advanced_params[key][icrsh] is not None:
-                    setattr(hartree_instance, key, advanced_params[key][icrsh])
-
-            # Handle special cases
-            if 'dc_dmft' in general_params:
-                if general_params['dc_dmft'] == False:
-                    mpi.report('HARTREE SOLVER: Warning dft occupation in the DC calculations are meaningless for the hartree solver, reverting to dmft occupations')
-
-            if hartree_instance.dc_type == 0 and not self.general_params['magnetic']:
-                    mpi.report(f"HARTREE SOLVER: Detected dc_type = {hartree_instance.dc_type}, changing to 'cFLL'")
-                    hartree_instance.dc_type = 'cFLL'
-            elif hartree_instance.dc_type == 0 and self.general_params['magnetic']:
-                    mpi.report(f"HARTREE SOLVER: Detected dc_type = {hartree_instance.dc_type}, changing to 'sFLL'")
-                    hartree_instance.dc_type = 'sFLL'
-            elif hartree_instance.dc_type == 1:
-                    mpi.report(f"HARTREE SOLVER: Detected dc_type = {hartree_instance.dc_type}, changing to 'cHeld'")
-                    hartree_instance.dc_type = 'cHeld'
-            elif hartree_instance.dc_type == 2 and not self.general_params['magnetic']:
-                    mpi.report(f"HARTREE SOLVER: Detected dc_type = {hartree_instance.dc_type}, changing to 'cAMF'")
-                    hartree_instance.dc_type = 'cAMF'
-            elif hartree_instance.dc_type == 2 and self.general_params['magnetic']:
-                    mpi.report(f"HARTREE SOLVER: Detected dc_type = {hartree_instance.dc_type}, changing to 'sAMF'")
-                    hartree_instance.dc_type = 'sAMF'
-
-        # Give dc information to the solver in order to customize DC calculation
-        _interface_hartree_dc(triqs_solver, self.general_params, self.advanced_params, self.icrsh)
-
-        return triqs_solver
-
-    def _create_inchworm_solver(self):
-        r'''
-        Initialize inchworm solver instance
-        '''
-
-        return triqs_solver
-
-    def _create_ctseg_solver(self):
-        r'''
-        Initialize cthyb solver instance
-        '''
-        from triqs_ctseg import Solver as ctseg_solver
-
-        # Separately stores all params that go into solve() call of solver
-        self.triqs_solver_params = {}
-        keys_to_pass = ('length_cycle', 'max_time', 'measure_state_hist', 'measure_nn_tau', 'measure_G_tau',
-                        'measure_pert_order',)
-        for key in keys_to_pass:
-            self.triqs_solver_params[key] = self.solver_params[key]
-
-        # Calculates number of sweeps per rank
-        self.triqs_solver_params['n_cycles'] = int(self.solver_params['n_cycles_tot'] / mpi.size)
-        # cast warmup cycles to int in case given in scientific notation
-        self.triqs_solver_params['n_warmup_cycles'] = int(self.solver_params['n_warmup_cycles'])
-
-        # Makes sure measure_gw is true if improved estimators are used
-        if self.solver_params['improved_estimator']:
-            self.triqs_solver_params['measure_G_tau'] = True
-            self.triqs_solver_params['measure_F_tau'] = True
-        else:
-            self.triqs_solver_params['measure_F_tau'] = False
-
-
-        gf_struct = self.sum_k.gf_struct_solver_list[self.icrsh]
-        # Construct the triqs_solver instances
-        triqs_solver = ctseg_solver(beta=self.general_params['beta'], gf_struct=gf_struct,
-                        n_tau=self.general_params['n_tau'],
-                        n_tau_bosonic=int(self.solver_params['n_tau_bosonic']))
-        return triqs_solver
-
-    def _create_ftps_solver(self):
-        r'''
-        Initialize ftps solver instance
-        '''
-        import forktps as ftps
-
-        # TODO: add triqs_solver_params for ftps as well to make it analogous to other similars
-        # Not necessary but nicer. For now, just keep an empty dummy dict
-        self.triqs_solver_params = {}
-
-        # convert self.deg_orbs_ftps to mapping and solver-friendly list
-        if not self.sum_k.corr_shells[self.icrsh]['SO']:
-            # mapping dictionary
-            calc_mapping = {self.deg_orbs_ftps[self.icrsh][deg_shell][0]:
-                    self.deg_orbs_ftps[self.icrsh][deg_shell][1:] for deg_shell in range(len(self.deg_orbs_ftps[self.icrsh]))}
-            # make solver-friendly list from mapping keys
-            calc_me = [[item.split('_')[0], int(item.split('_')[1])] for item in calc_mapping.keys()]
-            # replace 'down' with 'dn'
-            calc_me = [[item[0].replace('down','dn'),item[1]] for item in calc_me]
-        else:
-            # for SOC we just end up calculating everything for now
-            # TODO: perhaps skip down channel
-            calc_mapping = None
-            calc_me = [[f'ud_{i}',j] for i,j in product(range(2), range(3))]
-
-        # create solver
-        triqs_solver = ftps.Solver(gf_struct=self.gf_struct, nw=self.general_params['n_w'],
-                                   wmin=self.general_params['w_range'][0], wmax=self.general_params['w_range'][1])
-
-
-        # create partSector params
-        sector_params = ftps.solver.DMRGParams(maxmI=50, maxmIB=50, maxmB=50, tw=1e-10, nmax=5, sweeps=5)
-
-        # for now prep_imagTevo, prep_method and nmax hard-coded
-        # create DMRG params
-        dmrg_params = ftps.solver.DMRGParams(maxmI=self.solver_params['dmrg_maxmI'], maxmIB=self.solver_params['dmrg_maxmIB'],
-                                             maxmB=self.solver_params['dmrg_maxmB'], tw=self.solver_params['dmrg_tw'],
-                                             prep_imagTevo=True, prep_method='TEBD', sweeps=self.solver_params['sweeps'], nmax=2,
-                                             prep_time_steps=5, napph=2
-                                             )
-
-        # create TEVO params
-        tevo_params = ftps.solver.TevoParams(dt=self.solver_params['dt'], time_steps=1, #dummy, will be updated during the run
-                                             maxmI=self.solver_params['maxmI'], maxmIB=self.solver_params['maxmIB'],
-                                             maxmB=self.solver_params['maxmB'], tw=self.solver_params['tw'])
-
-        return triqs_solver, sector_params, dmrg_params, tevo_params, calc_me, calc_mapping
-
-    # ********************************************************************
-    # post-processing of solver output
-    # ********************************************************************
-
-    def _cthyb_postprocessing(self):
-        r'''
-        Organize G_freq, G_time, Sigma_freq and G_l from cthyb solver
-        '''
-
-        def set_Gs_from_G_l():
-
-            # create new G_freq and G_time
-            for i, g in self.G_l:
-                g.enforce_discontinuity(np.identity(g.target_shape[0]))
-                # set G_freq from Legendre and Fouriertransform to get G_time
-                self.G_freq[i].set_from_legendre(g)
-                self.G_time[i].set_from_legendre(g)
-
-            # Symmetrize
-            self.G_freq << make_hermitian(self.G_freq)
-            self.G_freq_unsym << self.G_freq
-            self.sum_k.symm_deg_gf(self.G_freq, ish=self.icrsh)
-            self.sum_k.symm_deg_gf(self.G_time, ish=self.icrsh)
-            # Dyson equation to get Sigma_freq
-            self.Sigma_freq << inverse(self.G0_freq) - inverse(self.G_freq)
-
-            return
-
-        # get Delta_time from solver
-        self.Delta_time << self.triqs_solver.Delta_tau
-
-        # if measured in Legendre basis, get G_l from solver too
-        if self.solver_params['measure_G_l']:
-            # store original G_time into G_time_orig
-            self.G_time_orig << self.triqs_solver.G_tau
-            self.G_l << self.triqs_solver.G_l
-            # get G_time, G_freq, Sigma_freq from G_l
-            set_Gs_from_G_l()
-
-        else:
-            self.G_freq << make_hermitian(self.triqs_solver.G_iw)
-            self.G_freq_unsym << self.G_freq
-            self.sum_k.symm_deg_gf(self.G_freq, ish=self.icrsh)
-            # set G_time
-            self.G_time << self.triqs_solver.G_tau
-            self.sum_k.symm_deg_gf(self.G_time, ish=self.icrsh)
-
-            if self.solver_params['legendre_fit']:
-                self.G_time_orig << self.triqs_solver.G_tau
-                # run the filter
-                self.G_l << legendre_filter.apply(self.G_time, self.solver_params['n_l'])
-                # get G_time, G_freq, Sigma_freq from G_l
-                set_Gs_from_G_l()
-            elif self.solver_params['perform_tail_fit'] and not self.solver_params['legendre_fit']:
-                # if tailfit has been used replace Sigma with the tail fitted Sigma from cthyb
-                self.Sigma_freq << self.triqs_solver.Sigma_iw
-            elif self.solver_params['crm_dyson_solver']:
-                from triqs.gf.dlr_crm_dyson_solver import minimize_dyson
-
-                mpi.report('\nCRM Dyson solver to extract Σ impurity\n')
-                # fit QMC G_tau to DLR
-                if mpi.is_master_node():
-                    if self.solver_params['crm_dlr_wmax'] is not None:
-                        dlr_wmax = self.solver_params['crm_dlr_wmax']
-                    else:
-                        dlr_wmax = self.general_params['dlr_wmax']
-                    if self.solver_params['crm_dlr_eps'] is not None:
-                        dlr_eps = self.solver_params['crm_dlr_eps']
-                    else:
-                        dlr_eps = self.general_params['dlr_eps']
-                    mpi.report(f"crm_dyson_solver with (wmax, eps) = ({dlr_wmax}, {dlr_eps}). ")
-                    G_dlr = fit_gf_dlr(self.triqs_solver.G_tau, w_max=dlr_wmax, eps=dlr_eps)
-                    self.G_time_dlr = make_gf_dlr_imtime(G_dlr)
-
-                    # assume little error on G0_iw and use to get G0_dlr
-                    mesh_dlr_iw = MeshDLRImFreq(G_dlr.mesh)
-                    G0_dlr_iw = self.sum_k.block_structure.create_gf(ish=self.icrsh, gf_function=Gf, mesh=mesh_dlr_iw, space='solver')
-                    for block, gf in G0_dlr_iw:
-                        for iwn in mesh_dlr_iw:
-                            gf[iwn] = self.G0_freq[block](iwn)
-                    self.sum_k.symm_deg_gf(G0_dlr_iw, ish=self.icrsh)
-
-                    # average moments
-                    self.sum_k.symm_deg_gf(self.triqs_solver.Sigma_Hartree, ish=self.icrsh)
-                    first_mom = {}
-                    for block, mom in self.triqs_solver.Sigma_moments.items():
-                        first_mom[block] = mom[1]
-                    self.sum_k.symm_deg_gf(first_mom, ish=self.icrsh)
-
-                    for block, mom in self.triqs_solver.Sigma_moments.items():
-                        mom[0] = self.triqs_solver.Sigma_Hartree[block]
-                        mom[1] = first_mom[block]
-
-                    # minimize dyson for the first entry of each deg shell
-                    self.Sigma_dlr = self.sum_k.block_structure.create_gf(ish=self.icrsh, gf_function=Gf, mesh=mesh_dlr_iw, space='solver')
-                    # without any degenerate shells we run the minimization for all blocks
-                    if self.sum_k.deg_shells[self.icrsh] == []:
-                        for block, gf in self.Sigma_dlr:
-                            np.random.seed(85281)
-                            print('Minimizing Dyson via CRM for Σ[block]:', block)
-                            gf, _, _ = minimize_dyson(G0_dlr=G0_dlr_iw[block],
-                                                      G_dlr=G_dlr[block],
-                                                      Sigma_moments=self.triqs_solver.Sigma_moments[block]
-                                                      )
-                    else:
-                        for deg_shell in self.sum_k.deg_shells[self.icrsh]:
-                            for i, block in enumerate(deg_shell):
-                                if i == 0:
-                                    np.random.seed(85281)
-                                    print('Minimizing Dyson via CRM for Σ[block]:', block)
-                                    self.Sigma_dlr[block], _, _ = minimize_dyson(G0_dlr=G0_dlr_iw[block],
-                                                                                 G_dlr=G_dlr[block],
-                                                                                 Sigma_moments=self.triqs_solver.Sigma_moments[block]
-                                                                                 )
-                                    sol_block = block
-                                else:
-                                    self.Sigma_dlr[block] << self.Sigma_dlr[sol_block]
-
-                                    print(f'Copying result from first block of deg list to {block}')
-                    print('\n')
-
-                    self.Sigma_freq = make_gf_imfreq(self.Sigma_dlr, n_iw=self.general_params['n_iw'])
-                    for block, gf in self.Sigma_freq:
-                        gf += self.triqs_solver.Sigma_moments[block][0]
-
-                mpi.barrier()
-                self.Sigma_freq = mpi.bcast(self.Sigma_freq)
-                self.Sigma_dlr = mpi.bcast(self.Sigma_dlr)
-                self.G_time = mpi.bcast(self.G_time)
-                self.G_time_dlr = mpi.bcast(self.G_time_dlr)
-            else:
-                # obtain Sigma via dyson from symmetrized G_freq
-                self.Sigma_freq << inverse(self.G0_freq) - inverse(self.G_freq)
-
-        # if density matrix is measured, get this too
-        if self.solver_params['measure_density_matrix']:
-            self.density_matrix = self.triqs_solver.density_matrix
-            self.h_loc_diagonalization = self.triqs_solver.h_loc_diagonalization
-            self.Sigma_moments = self.triqs_solver.Sigma_moments
-            self.Sigma_Hartree = self.triqs_solver.Sigma_Hartree
-            self.G_moments = self.triqs_solver.G_moments
-            self.orbital_occupations = self.triqs_solver.orbital_occupations
-
-        if self.solver_params['measure_pert_order']:
-            self.perturbation_order = self.triqs_solver.perturbation_order
-            self.perturbation_order_total = self.triqs_solver.perturbation_order_total
-
-        if self.solver_params['measure_chi'] is not None:
-            self.O_time = self.triqs_solver.O_tau
-
-        return
-
-    def _ctint_postprocessing(self):
-        r'''
-        Organize G_freq, G_time, Sigma_freq and G_l from cthyb solver
-        '''
-        #TODO
-
-        # def set_Gs_from_G_l():
-
-        #     # create new G_freq and G_time
-        #     for i, g in self.G_l:
-        #         g.enforce_discontinuity(np.identity(g.target_shape[0]))
-        #         # set G_freq from Legendre and Fouriertransform to get G_time
-        #         self.G_freq[i].set_from_legendre(g)
-        #         self.G_time[i] << Fourier(self.G_freq[i])
-        #     # Symmetrize
-        #     self.G_freq << make_hermitian(self.G_freq)
-        #     # Dyson equation to get Sigma_freq
-        #     self.Sigma_freq << inverse(self.G0_freq) - inverse(self.G_freq)
-
-        #     return
-
-        self.G_freq << make_hermitian(self.triqs_solver.G_iw)
-        self.G_freq_unsym << self.G_freq
-        self.sum_k.symm_deg_gf(self.G_freq, ish=self.icrsh)
-        self.Sigma_freq << inverse(self.G0_freq) - inverse(self.G_freq)
-        self.G_time << Fourier(self.G_freq)
-
-        # TODO: probably not needed/sensible
-        # if self.solver_params['legendre_fit']:
-        #     self.G_freq_orig << self.triqs_solver.G_iw
-        #     # run the filter
-        #     self.G_l << legendre_filter.apply(self.G_time, self.solver_params['n_l'])
-        #     # get G_time, G_freq, Sigma_freq from G_l
-        #     set_Gs_from_G_l()
-
-        if self.solver_params['measure_histogram']:
-            self.perturbation_order = self.triqs_solver.histogram
-
-        return
-
-    def _hubbardI_postprocessing(self):
-        r'''
-        Organize G_freq, G_time, Sigma_freq and G_l from hubbardI solver
-        '''
-
-        # get everything from solver
-        self.Sigma_freq << self.triqs_solver.Sigma_iw
-        self.G0_freq << self.triqs_solver.G0_iw
-        self.G0_Refreq << self.triqs_solver.G0_w
-        self.G_freq << make_hermitian(self.triqs_solver.G_iw)
-        self.G_freq_unsym << self.triqs_solver.G_iw
-        self.sum_k.symm_deg_gf(self.G_freq, ish=self.icrsh)
-        self.G_freq << self.G_freq
-        self.G_Refreq << self.triqs_solver.G_w
-        self.Sigma_Refreq << self.triqs_solver.Sigma_w
-
-        # if measured in Legendre basis, get G_l from solver too
-        if self.solver_params['measure_G_l']:
-            self.G_l << self.triqs_solver.G_l
-
-        if self.solver_params['measure_G_tau']:
-            self.G_time << self.triqs_solver.G_tau
-
-        return
-
-    def _hartree_postprocessing(self):
-        r'''
-        Organize G_freq, G_time, Sigma_freq and G_l from hartree solver
-        '''
-
-        # get everything from solver
-        self.G0_freq << self.triqs_solver.G0_iw
-        self.G_freq_unsym << self.triqs_solver.G_iw
-        self.sum_k.symm_deg_gf(self.G_freq, ish=self.icrsh)
-        self.G_freq << self.G_freq
-        for bl, gf in self.Sigma_freq:
-            self.Sigma_freq[bl] << self.triqs_solver.Sigma_HF[bl]
-            self.Sigma_Refreq[bl] << self.triqs_solver.Sigma_HF[bl]
-        self.G_time << Fourier(self.G_freq)
-        self.interaction_energy = self.triqs_solver.interaction_energy()
-        self.DC_energy = self.triqs_solver.DC_energy()
-
-        return
-
-    def _inchworm_postprocessing(self):
-        r'''
-        Organize G_freq, G_time, Sigma_freq and G_l from inchworm solver
-        '''
-
-        return
-
-    def _ftps_postprocessing(self):
-        r'''
-        Organize G_freq, G_time, Sigma_freq and G_l from ftps solver
-        '''
-        from forktps.DiscreteBath import SigmaDyson
-
-        # symmetrization of reduced solver G
-        def symmetrize_opt(G_in, soc):
-            G = G_in.copy()
-            if soc:
-                def swap_2():
-                    for i in range(2):
-                        G['ud_1'][i,2] = -G['ud_1'][i,2]
-                        G['ud_1'][2,i] = -G['ud_1'][2,i]
-                swap_2()
-                G['ud_0'] = 0.5*(G['ud_0'] + G['ud_1'])
-                G['ud_1'] = G['ud_0']
-                for name , g in G:
-                    g[1,1] = 0.5*(g[1,1]+g[2,2])
-                    g[2,2] = g[1,1]
-                swap_2()
-            else:
-                switch = lambda spin: 'dn' if spin == 'down' else 'up'
-                for key, mapto in self.calc_mapping.items():
-                    spin, block = key.split('_')
-                    for deg_item in mapto:
-                        map_spin, map_block = deg_item.split('_')
-                        mpi.report(f'mapping {spin}-{block} to {map_spin}-{map_block}...')
-                        G[switch(map_spin)].data[:,int(map_block),int(map_block)] = G[switch(spin)].data[:,int(block),int(block)]
-                # particle-hole symmetry: enforce mirror/point symmetry of G(w)
-                if self.solver_params['ph_symm']:
-                    for block, gf in G:
-                        gf.data.real = 0.5 * ( gf.data[::1].real - gf.data[::-1].real )
-                        gf.data.imag = 0.5 * ( gf.data[::1].imag + gf.data[::-1].imag )
-            return G
-
-        def symmetrize(G):
-            return symmetrize_opt(G, soc=self.sum_k.corr_shells[self.icrsh]['SO'])
-
-        def make_positive_definite(G):
-            # ensure that Delta is positive definite
-            for name, gf in G:
-                for orb, w in product(range(gf.target_shape[0]), gf.mesh):
-                    if gf[orb,orb][w].imag > 0.0:
-                        gf[orb,orb][w] = gf[orb,orb][w].real + 0.0j
-            return G
-
-        G_w = symmetrize(self.triqs_solver.G_w)
-        if not self.sum_k.corr_shells[self.icrsh]['SO']:
-            G_w = make_positive_definite(G_w)
-
-        # calculate Sigma_freq via Dyson
-        # do not use Dyson equation directly, as G0 might have wrong eta
-        Sigma_w_symm = SigmaDyson(Gret=self.triqs_solver.G_ret, bath=self.triqs_solver.b,
-                                  hloc=self.triqs_solver.e0, mesh=self.Delta_freq_solver.mesh,
-                                  eta=self.general_params['eta'], symmG=symmetrize)
-
-        # convert everything to solver objects
-        for block, gf in G_w:
-            if not self.sum_k.corr_shells[self.icrsh]['SO']:
-                reverse_convert = dict(map(reversed, self.convert_ftps.items()))
-                sumk_name = reverse_convert[block.split('_')[0]] + '_0'
-            else:
-                sumk_name = block
-            self.G_freq[sumk_name] << gf
-            # in FTPS the unsym result is not calculated. Symmetries are used by construction
-            self.G_freq_unsym[sumk_name] << gf
-            self.Sigma_freq[sumk_name] << Sigma_w_symm[block]
-            self.G_time[sumk_name] << self.triqs_solver.G_ret[block]
-
-        return
-
-
-    def _ctseg_postprocessing(self):
-        r'''
-        Organize G_freq, G_time, Sigma_freq and G_l from ctseg solver
-        '''
-        from triqs.operators.util.extractors import extract_U_dict2, dict_to_matrix
-        from solid_dmft.postprocessing.eval_U_cRPA_RESPACK import construct_Uijkl
-
-        def set_Gs_from_G_l():
-
-            if self.solver_params['improved_estimator'] and mpi.is_master_node():
-                print('\n !!!!WARNING!!!! \n you enabled both improved estimators and legendre based filtering / sampling. Sigma will be overwritten by legendre result.  \n !!!!WARNING!!!!\n')
-
-            # create new G_freq and G_time
-            for i, g in self.G_l:
-                g.enforce_discontinuity(np.identity(g.target_shape[0]))
-                # set G_freq from Legendre and Fouriertransform to get G_time
-                self.G_freq[i].set_from_legendre(g)
-                self.G_time[i].set_from_legendre(g)
-            # Symmetrize
-            self.G_freq << make_hermitian(self.G_freq)
-            self.G_freq_unsym << self.G_freq
-            self.sum_k.symm_deg_gf(self.G_freq, ish=self.icrsh)
-            self.sum_k.symm_deg_gf(self.G_time, ish=self.icrsh)
-            # Dyson equation to get Sigma_freq
-            self.Sigma_freq << inverse(self.G0_freq) - inverse(self.G_freq)
-
-            return
-
-        # first print average sign
-        if mpi.is_master_node():
-            print('\nAverage sign: {}'.format(self.triqs_solver.results.average_sign))
-
-        # get Delta_time from solver
-        self.Delta_time << self.triqs_solver.Delta_tau
-
-        self.G_time << self.triqs_solver.results.G_tau
-        self.sum_k.symm_deg_gf(self.G_time, ish=self.icrsh)
-
-        # get occupation matrix
-        self.orbital_occupations = {bl: np.zeros((bl_size,bl_size)) for bl, bl_size in self.sum_k.gf_struct_solver_list[self.icrsh]}
-        for block, norb in self.sum_k.gf_struct_solver[self.icrsh].items():
-            self.orbital_occupations[block] = np.zeros((norb,norb))
-            for iorb in range(norb):
-                self.orbital_occupations[block][iorb, iorb] = self.triqs_solver.results.densities[block][iorb]
-
-        self.orbital_occupations_sumk = self.sum_k.block_structure.convert_matrix(self.orbital_occupations, ish_from=self.icrsh, space_from='solver', space_to='sumk')
-        self.Sigma_Hartree = {}
-        self.Sigma_Hartree_sumk = {}
-        self.Sigma_moments = {}
-        if mpi.is_master_node():
-            # get density density U tensor from solver
-            U_dict = extract_U_dict2(self.h_int)
-            norb = get_n_orbitals(self.sum_k)[self.icrsh]['up']
-            U_dd = dict_to_matrix(U_dict, gf_struct=self.sum_k.gf_struct_solver_list[self.icrsh])
-            # extract Uijij and Uijji terms
-            Uijij = U_dd[0:norb, norb:2*norb]
-            Uijji = Uijij - U_dd[0:norb, 0:norb]
-            # and construct full Uijkl tensor
-            Uijkl = construct_Uijkl(Uijij, Uijji)
-
-            # now calculated Hartree shift via
-            # \Sigma^0_{\alpha \beta} = \sum_{i j} n_{i j} \left( 2 U_{\alpha i \beta j} - U_{\alpha i j \beta} \right)
-            for block, norb in self.sum_k.gf_struct_sumk[self.icrsh]:
-                self.Sigma_Hartree_sumk[block] = np.zeros((norb, norb),dtype=float)
-                for iorb, jorb in product(range(norb), repeat=2):
-                    for inner in range(norb):
-                        self.Sigma_Hartree_sumk[block][iorb,jorb] += self.orbital_occupations_sumk[block][inner, inner].real * ( 2*Uijkl[iorb, inner, jorb, inner].real - Uijkl[iorb, inner, inner, jorb].real )
-
-            # convert to solver block structure
-            self.Sigma_Hartree = self.sum_k.block_structure.convert_matrix(self.Sigma_Hartree_sumk, ish_from=self.icrsh, space_from='sumk', space_to='solver')
-
-            # use degenerate shell information to symmetrize
-            self.sum_k.symm_deg_gf(self.Sigma_Hartree, ish=self.icrsh)
-
-            # create moments array from this
-            for block, hf_val in self.Sigma_Hartree.items():
-                self.Sigma_moments[block] = np.array([hf_val])
-
-        self.Sigma_Hartree = mpi.bcast(self.Sigma_Hartree)
-        self.Sigma_moments = mpi.bcast(self.Sigma_moments)
-        self.Sigma_Hartree_sumk = mpi.bcast(self.Sigma_Hartree_sumk)
-
-        if mpi.is_master_node():
-            # create empty moment container (list of np.arrays)
-            Gf_known_moments = make_zero_tail(self.G_freq,n_moments=2)
-            for i, bl in enumerate(self.G_freq.indices):
-                # 0 moment is 0, dont touch it, but first moment is 1 for the Gf
-                Gf_known_moments[i][1] = np.eye(self.G_freq[bl].target_shape[0])
-                self.G_freq[bl] << Fourier(self.G_time[bl], Gf_known_moments[i])
-        self.G_freq << mpi.bcast(self.G_freq)
-
-        self.G_freq << make_hermitian(self.G_freq)
-        self.G_freq_unsym << self.G_freq
-        self.sum_k.symm_deg_gf(self.G_freq, ish=self.icrsh)
-
-        # if measured in Legendre basis, get G_l from solver too
-        if self.solver_params['legendre_fit']:
-            self.G_time_orig << self.triqs_solver.results.G_tau
-            self.G_l << legendre_filter.apply(self.G_time, self.solver_params['n_l'])
-            # get G_time, G_freq, Sigma_freq from G_l
-            set_Gs_from_G_l()
-        elif self.solver_params['perform_tail_fit']:
-            self.Sigma_freq = inverse(self.G0_freq) - inverse(self.G_freq)
-            # without any degenerate shells we run the minimization for all blocks
-            self.Sigma_freq, tail = _fit_tail_window(self.Sigma_freq,
-                                                fit_min_n=self.solver_params['fit_min_n'],
-                                                fit_max_n=self.solver_params['fit_max_n'],
-                                                fit_min_w=self.solver_params['fit_min_w'],
-                                                fit_max_w=self.solver_params['fit_max_w'],
-                                                fit_max_moment=self.solver_params['fit_max_moment'],
-                                                fit_known_moments=self.Sigma_moments)
-
-            # recompute G_freq from Sigma with fitted tail
-            self.G_freq = inverse(inverse(self.G0_freq) - self.Sigma_freq)
-
-        # if improved estimators are turned on calc Sigma from F_tau, otherwise:
-        elif self.solver_params['improved_estimator']:
-            self.F_freq = self.G_freq.copy()
-            self.F_freq << 0.0
-            self.F_time = self.G_time.copy()
-            self.F_time << self.triqs_solver.results.F_tau
-            F_known_moments = make_zero_tail(self.F_freq, n_moments=1)
-            if mpi.is_master_node():
-                for i, bl in enumerate(self.F_freq.indices):
-                    self.F_freq[bl] << Fourier(self.triqs_solver.results.F_tau[bl], F_known_moments[i])
-                # fit tail of improved estimator and G_freq
-                self.F_freq << _gf_fit_tail_fraction(self.F_freq, fraction=0.9, replace=0.5, known_moments=F_known_moments)
-                self.G_freq << _gf_fit_tail_fraction(self.G_freq ,fraction=0.9, replace=0.5, known_moments=Gf_known_moments)
-
-            self.F_freq << mpi.bcast(self.F_freq)
-            self.G_freq << mpi.bcast(self.G_freq)
-            for block, fw in self.F_freq:
-                for iw in fw.mesh:
-                    self.Sigma_freq[block][iw] = self.F_freq[block][iw] / self.G_freq[block][iw]
-
-        elif self.solver_params['crm_dyson_solver']:
-            from triqs.gf.dlr_crm_dyson_solver import minimize_dyson
-
-            mpi.report('\nCRM Dyson solver to extract Σ impurity\n')
-            # fit QMC G_tau to DLR
-            if mpi.is_master_node():
-                if self.solver_params['crm_dlr_wmax'] is not None:
-                    dlr_wmax = self.solver_params['crm_dlr_wmax']
-                else:
-                    dlr_wmax = self.general_params['dlr_wmax']
-                if self.solver_params['crm_dlr_eps'] is not None:
-                    dlr_eps = self.solver_params['crm_dlr_eps']
-                else:
-                    dlr_eps = self.general_params['dlr_eps']
-                mpi.report(f"crm_dyson_solver with (wmax, eps) = ({dlr_wmax}, {dlr_eps}). ")
-                G_dlr = fit_gf_dlr(self.triqs_solver.results.G_tau, w_max=dlr_wmax, eps=dlr_eps)
-                self.G_time_dlr = make_gf_dlr_imtime(G_dlr)
-                self.G_freq = make_gf_imfreq(G_dlr, n_iw=self.general_params['n_iw'])
-
-                # assume little error on G0_iw and use to get G0_dlr
-                mesh_dlr_iw = MeshDLRImFreq(G_dlr.mesh)
-                G0_dlr_iw = self.sum_k.block_structure.create_gf(ish=self.icrsh, gf_function=Gf, mesh=mesh_dlr_iw, space='solver')
-                for block, gf in G0_dlr_iw:
-                    for iwn in mesh_dlr_iw:
-                        gf[iwn] = self.G0_freq[block](iwn)
-                self.sum_k.symm_deg_gf(G0_dlr_iw, ish=self.icrsh)
-                G0_dlr = make_gf_dlr(G0_dlr_iw)
-
-                # get Hartree shift for optimizer
-                G0_iw = make_gf_imfreq(G0_dlr, n_iw=self.general_params['n_iw'])
-                G_iw = make_gf_imfreq(G_dlr, n_iw=self.general_params['n_iw'])
-                Sigma_iw = inverse(G0_iw) - inverse(G_iw)
-
-                # minimize dyson for the first entry of each deg shell
-                self.Sigma_dlr = self.sum_k.block_structure.create_gf(ish=self.icrsh, gf_function=Gf, mesh=mesh_dlr_iw, space='solver')
-                # without any degenerate shells we run the minimization for all blocks
-                if self.sum_k.deg_shells[self.icrsh] == []:
-                    for block, gf in self.Sigma_dlr:
-                        np.random.seed(85281)
-                        print('Minimizing Dyson via CRM for Σ[block]:', block)
-                        gf, _, _ = minimize_dyson(G0_dlr=G0_dlr_iw[block],
-                                                  G_dlr=G_dlr[block],
-                                                  Sigma_moments=self.Sigma_moments[block]
-                                                  )
-                else:
-                    for deg_shell in self.sum_k.deg_shells[self.icrsh]:
-                        for i, block in enumerate(deg_shell):
-                            if i == 0:
-                                np.random.seed(85281)
-                                print('Minimizing Dyson via CRM for Σ[block]:', block)
-                                self.Sigma_dlr[block], _, _ = minimize_dyson(G0_dlr=G0_dlr_iw[block],
-                                                                    G_dlr=G_dlr[block],
-                                                                    Sigma_moments=self.Sigma_moments[block]
-                                                                    )
-                                sol_block = block
-                            else:
-                                print(f'Copying result from first block of deg list to {block}')
-                                self.Sigma_dlr[block] << self.Sigma_dlr[sol_block]
-
-                            self.Sigma_freq[block] = make_gf_imfreq(self.Sigma_dlr[block], n_iw=self.general_params['n_iw'])
-                            self.Sigma_freq[block] += self.Sigma_moments[block][0]
-
-                self.G_freq = inverse(inverse(self.G0_freq) - self.Sigma_freq)
-                print('\n')
-
-
-            mpi.barrier()
-            self.Sigma_freq = mpi.bcast(self.Sigma_freq)
-            self.Sigma_dlr = mpi.bcast(self.Sigma_dlr)
-            self.G_time_dlr = mpi.bcast(self.G_time_dlr)
-            self.G_freq = mpi.bcast(self.G_freq)
-        else:
-            mpi.report('\n!!!! WARNING !!!! tail of solver output not handled! Turn on either measure_ft, legendre_fit\n')
-            self.Sigma_freq << inverse(self.G0_freq) - inverse(self.G_freq)
-
-
-        if self.solver_params['measure_state_hist']:
-            self.state_histogram = self.triqs_solver.results.state_hist
-
-        if self.solver_params['measure_pert_order']:
-            self.perturbation_order_histo  = self.triqs_solver.results.pert_order_Delta
-            bin_vec = np.arange(0, self.perturbation_order_histo.data.shape[0])
-            self.avg_pert_order = np.sum(bin_vec * self.perturbation_order_histo.data[:])
-            if mpi.is_master_node():
-                print(f'Average perturbation order: {self.avg_pert_order}')
-
-        return
->>>>>>> a3320c62

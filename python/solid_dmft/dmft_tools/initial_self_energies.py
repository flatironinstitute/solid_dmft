################################################################################
#
# solid_dmft - A versatile python wrapper to perform DFT+DMFT calculations
#              utilizing the TRIQS software library
#
# Copyright (C) 2018-2020, ETH Zurich
# Copyright (C) 2021, The Simons Foundation
#      authors: A. Hampel, M. Merkel, and S. Beck
#
# solid_dmft is free software: you can redistribute it and/or modify it under the
# terms of the GNU General Public License as published by the Free Software
# Foundation, either version 3 of the License, or (at your option) any later
# version.
#
# solid_dmft is distributed in the hope that it will be useful, but WITHOUT ANY
# WARRANTY; without even the implied warranty of MERCHANTABILITY or FITNESS FOR A
# PARTICULAR PURPOSE. See the GNU General Public License for more details.

# You should have received a copy of the GNU General Public License along with
# solid_dmft (in the file COPYING.txt in this directory). If not, see
# <http://www.gnu.org/licenses/>.
#
################################################################################

"""
Contains all functions related to determining the double counting and the
initial self-energy.
"""

# system
from copy import deepcopy
import numpy as np

# triqs
from h5 import HDFArchive
import triqs.utility.mpi as mpi
from triqs.gf import BlockGf, Gf, make_gf_imfreq, MeshDLRImFreq, make_gf_dlr, MeshReFreq
import itertools

def calculate_double_counting(sum_k, density_matrix, general_params, gw_params, advanced_params, solver_type_per_imp, G_loc_all=None):
    """
    Calculates the double counting, including all manipulations from advanced_params.

    Parameters
    ----------
    sum_k : SumkDFT object
    density_matrix : list of gf_struct_solver like
        List of density matrices for all inequivalent shells
    general_params : dict
        general parameters as a dict
    gw_params : dict
        GW parameters as a dict
    advanced_params : dict
        advanced parameters as a dict
    solver_type_per_imp : list of str
        List of solver types for each impurity
    G_loc_all : list of BlockGf (Green's function) objects, optional
        List of local Green's functions for all shells

    Returns
    --------
    sum_k : SumKDFT object
        The SumKDFT object containing the updated double counting
    """

    mpi.report('\n*** DC determination ***')

    # copy the density matrix to not change it
    density_matrix_DC = deepcopy(density_matrix)

    # TODO: suppress print when reseting DC to zero
    #       and add a final print of the DC pot/energy at the end of the whole function
    icrsh_hartree = [icrsh for icrsh, type in enumerate(solver_type_per_imp) if type == 'hartree']
    icrsh_not_hartree = [icrsh for icrsh, type in enumerate(solver_type_per_imp) if type != 'hartree']
    if icrsh_hartree:
        mpi.report(f'\nSOLID_DMFT: Hartree solver for impurities {icrsh_hartree} detected. '
                   'Zeroing out the DC correction there, which gets computed at the solver level.')
        for icrsh in icrsh_hartree:
            sum_k.calc_dc(density_matrix_DC[icrsh], orb=icrsh,
                          use_dc_value=0.0)

    # Sets the DC and exits the function if advanced_params['dc_fixed_value'] is specified
    if advanced_params['dc_fixed_value'] is not None:
        for icrsh in icrsh_not_hartree:
            sum_k.calc_dc(density_matrix_DC[icrsh], orb=icrsh,
                          use_dc_value=advanced_params['dc_fixed_value'])
        return sum_k

    for icrsh in icrsh_not_hartree:
        if advanced_params['dc_fixed_occ'][icrsh] is not None:
            mpi.report(f'Fixing occupation for DC for imp {icrsh} to n={advanced_params["dc_fixed_occ"][icrsh]:.4f}')
            n_orb = sum_k.corr_shells[icrsh]['dim']
            # we need to handover a matrix to calc_dc so calc occ per orb per spin channel
            orb_occ = advanced_params['dc_fixed_occ'][icrsh]/(n_orb*2)
            # setting occ of each diag orb element to calc value
            for inner in density_matrix_DC[icrsh].values():
                np.fill_diagonal(inner, orb_occ+0.0j)

    # The regular way: calculates the DC based on U, J and the dc_type
    for icrsh in icrsh_not_hartree:
        if general_params['dc_type'][icrsh] == 3:
            # this is FLL for eg orbitals only as done in Seth PRB 96 205139 2017 eq 10
            # this setting for U and J is reasonable as it is in the spirit of F0 and Javg
            # for the 5 orb case
            mpi.report('Doing FLL DC for eg orbitals only with Uavg=U-J and Javg=2*J')
            Uavg = advanced_params['dc_U'][icrsh] - advanced_params['dc_J'][icrsh]
            Javg = 2*advanced_params['dc_J'][icrsh]
            sum_k.calc_dc(density_matrix_DC[icrsh], U_interact=Uavg, J_hund=Javg,
                          orb=icrsh, use_dc_formula=0)
        # DC calculated for dynamic interaction from AIMBES
        elif general_params['dc_type'][icrsh] in ('crpa_static', 'crpa_static_qp', 'crpa_dynamic'):
            from solid_dmft.gw_embedding.bdft_converter import calc_Sigma_DC_gw, calc_W_from_Gloc, convert_gw_output
            mpi.report('\n*** Using dynamic interactions to calculate DC ***')

            # lad GW input from h5 file
            if 'Uloc_dlr' not in gw_params:
                if mpi.is_master_node():
                    gw_data, ir_kernel = convert_gw_output(
                        general_params['jobname'] + '/' + general_params['seedname'] + '.h5',
                        gw_params['h5_file'],
                        it_1e = gw_params['it_1e'],
                        it_2e = gw_params['it_2e'],
                        ha_ev_conv = True
                    )
                    gw_params.update(gw_data)
                gw_params = mpi.bcast(gw_params)

            mesh = MeshDLRImFreq(sum_k.mesh.beta, 'Fermion',
                                 sum_k.mesh(sum_k.mesh.last_index()).value.imag,
                                 gw_params['Uloc_dlr'][icrsh].mesh.eps,
                                 symmetrize=True)
            Gloc_dlr_iw = sum_k.block_structure.create_gf(ish=icrsh, space='sumk', mesh=mesh)

            G_loc_sumk = sum_k.block_structure.convert_gf(G_loc_all[icrsh], ish_from=icrsh, space_from='solver', space_to='sumk')
            for block, gf in Gloc_dlr_iw:
                for iw in gf.mesh:
                    gf[iw] = G_loc_sumk[block](iw)
            Gloc_dlr = make_gf_dlr(Gloc_dlr_iw)

            U_matrix_rot = {'up' : gw_params['U_matrix_rot'][icrsh], 'down' : gw_params['U_matrix_rot'][icrsh]}

            # there are two options here evaluate DC from Wloc_GW and Uloc
            # or Wloc_GG and Uloc (here GG means Wloc calculated via Gloc*Gloc)
            Wloc_dlr = calc_W_from_Gloc(Gloc_dlr, U_matrix_rot)
            Sig_DC_dlr, Sig_DC_hartree, Sig_DC_exchange = calc_Sigma_DC_gw(Wloc_dlr,
                                                                           Gloc_dlr,
                                                                           U_matrix_rot)
            Sig_DC_iw = make_gf_imfreq(Sig_DC_dlr, n_iw=len(sum_k.mesh)//2)
            Sig_DC_iw_dyn = Sig_DC_iw.copy()
            for block, gf in Sig_DC_iw:
                for iorb, jorb in itertools.product(range(gf.target_shape[0]), repeat=2):
                    # create full freq dependent DC
                    gf[iorb, jorb] += Sig_DC_hartree[block][iorb, jorb].real + Sig_DC_exchange[block][iorb, jorb].real

            # dynamic interaction but static DC
            if general_params['dc_type'][icrsh] == 'crpa_static':
                # for the static DC form we follow doi.org/10.1103/PhysRevB.95.155104 Eq 31
                # Sig_DC = Sig_DC_hartree + Sig_DC_exchange
                for block, gf in Sig_DC_iw:
                    Sig_DC_hartree[block] += Sig_DC_exchange[block]

                    mpi.report(f'DC for imp {icrsh} block {block} via Σ_dc_HF + Σ_dc_ex:')
                    mpi.report(Sig_DC_hartree[block].real)
                # transform dc to sumk blocks
                sum_k.dc_imp[icrsh] = Sig_DC_hartree

            elif general_params['dc_type'][icrsh] == 'crpa_static_qp':
                # for the static DC on top of GW we follow doi.org/10.1103/PhysRevB.95.155104 Eq 31
                # Sig_DC = Sig_DC_hartree + Sig_DC_exchange + Sig_DC_iw(0)
                mesh_w = MeshReFreq(window=(-0.5,0.5), n_w=101)
                Sig_DC_w = sum_k.block_structure.create_gf(ish=icrsh, space='sumk', mesh=mesh_w)
                for block, gf in Sig_DC_w:
                    gf.set_from_pade(Sig_DC_iw[block], n_points=len(sum_k.mesh)//10, freq_offset=0.0001)
                    Sig_DC_hartree[block] = 0.5*(Sig_DC_w[block](0.0) + Sig_DC_w[block](0.0).conj().T).real
                    mpi.report(f'DC for imp {icrsh} block {block} via Σ_dc_HF + Σ_dc_ex:')
                    mpi.report(Sig_DC_hartree[block].real)
                # transform dc to sumk blocks
                sum_k.dc_imp[icrsh] = Sig_DC_hartree

            elif general_params['dc_type'][icrsh] == 'crpa_dynamic':
                for block, gf in Sig_DC_iw:
                    mpi.report(f'Full dynamic DC from cRPA for imp {icrsh} block {block} at iw_n=0:')
                    mpi.report(gf(0).real)
                    mpi.report(f'Full dynamic DC from cRPA for imp {icrsh} block {block} at iw_n=n:')
                    mpi.report(gf.data[-1,:,:].real)
                    Sig_DC_hartree[block] += Sig_DC_exchange[block]

                # sum_k.dc_imp stores the sumk block structure version
                sum_k.dc_imp[icrsh] = Sig_DC_hartree

                # the dynamic part of DC is stored in different object
                sum_k.dc_imp_dyn[icrsh] = Sig_DC_iw_dyn

        else:
            mpi.report(f'\nCalculating standard DC for impurity {icrsh} with U={advanced_params["dc_U"][icrsh]} and J={advanced_params["dc_J"][icrsh]}')
            sum_k.calc_dc(density_matrix_DC[icrsh], U_interact=advanced_params['dc_U'][icrsh],
                          J_hund=advanced_params['dc_J'][icrsh], orb=icrsh,
                          use_dc_formula=general_params['dc_type'][icrsh])

    # for the fixed DC according to https://doi.org/10.1103/PhysRevB.90.075136
    # dc_imp is calculated with fixed occ but dc_energ is calculated with given n
    if advanced_params['dc_nominal']:
        if 'Hartree' in solver_type_per_imp:
            raise NotImplementedError('dc_nominal not implemented in presence of Hartree solver')
        mpi.report('\ncalculating DC energy with fixed DC potential from above\n'
                   + ' for the original density matrix doi.org/10.1103/PhysRevB.90.075136\n'
                   + ' aka nominal DC')
        dc_imp = deepcopy(sum_k.dc_imp)
        dc_new_en = deepcopy(sum_k.dc_energ)
        for ish in range(sum_k.n_corr_shells):
            n_DC = 0.0
            for value in density_matrix[sum_k.corr_to_inequiv[ish]].values():
                n_DC += np.trace(value.real)

            # calculate new DC_energ as n*V_DC
            # average over blocks in case blocks have different imp
            dc_new_en[ish] = 0.0
            for spin, dc_per_spin in dc_imp[ish].items():
                # assuming that the DC potential is the same for all orbitals
                # dc_per_spin is a list for each block containing on the diag
                # elements the DC potential for the self-energy correction
                dc_new_en[ish] += n_DC * dc_per_spin[0][0]
            dc_new_en[ish] = dc_new_en[ish] / len(dc_imp[ish])
        sum_k.set_dc(dc_imp, dc_new_en)

        # Print new DC values
        mpi.report('\nFixed occ, new DC values:')
        for icrsh, (dc_per_shell, energy_per_shell) in enumerate(zip(dc_imp, dc_new_en)):
            for spin, dc_per_spin in dc_per_shell.items():
                mpi.report('DC for shell {} and block {} = {}'.format(icrsh, spin, dc_per_spin[0][0]))
            mpi.report('DC energy for shell {} = {}'.format(icrsh, energy_per_shell))

    # Rescales DC if advanced_params['dc_factor'] is given
    if advanced_params['dc_factor'] is not None:
        # Here, no check for Hartree since its DC is 0 and the scaling doesn't change that
        rescaled_dc_imp = [{spin: advanced_params['dc_factor'] * dc_per_spin
                            for spin, dc_per_spin in dc_per_shell.items()}
                          for dc_per_shell in sum_k.dc_imp]
        rescaled_dc_energy = [advanced_params['dc_factor'] * energy_per_shell
                              for energy_per_shell in sum_k.dc_energ]
        sum_k.set_dc(rescaled_dc_imp, rescaled_dc_energy)

        # Print new DC values
        mpi.report('\nRescaled DC, new DC values:')
        for icrsh, (dc_per_shell, energy_per_shell) in enumerate(zip(rescaled_dc_imp, rescaled_dc_energy)):
            for spin, dc_per_spin in dc_per_shell.items():
                mpi.report('DC for shell {} and block {} = {}'.format(icrsh, spin, dc_per_spin[0][0]))
            mpi.report('DC energy for shell {} = {}'.format(icrsh, energy_per_shell))

    if advanced_params['dc_orb_shift'] is not None:
        if 'Hartree' in solver_type_per_imp:
            raise NotImplementedError('dc_orb_shift not implemented in presence of Hartree solver')
        mpi.report('adding an extra orbital dependent shift per impurity')
        tot_norb = 0
        dc_orb_shift = []
        dc_orb_shift_orig = deepcopy(advanced_params['dc_orb_shift'])
        for icrsh in range(sum_k.n_inequiv_shells):
            tot_norb += sum_k.corr_shells[icrsh]['dim']
            dc_orb_shift.append(dc_orb_shift_orig[:sum_k.corr_shells[icrsh]['dim']])
            del dc_orb_shift_orig[:sum_k.corr_shells[icrsh]['dim']]

        dc_orb_shift = np.array(dc_orb_shift)
        dc = []
        for icrsh in range(sum_k.n_inequiv_shells):
            mpi.report(f'shift on imp {icrsh}: {dc_orb_shift[icrsh,:]}')
            dc.append({})
            for spin, dc_per_spin in sum_k.dc_imp[sum_k.inequiv_to_corr[icrsh]].items():
                dc[icrsh][spin] = dc_per_spin + np.diag(dc_orb_shift[icrsh,:])

        for ish in range(sum_k.n_corr_shells):
            sum_k.dc_imp[ish] = dc[sum_k.corr_to_inequiv[ish]]

    return sum_k


def _load_sigma_from_h5(h5_archive, iteration):
    """
    Reads impurity self-energy for all impurities from file and returns them as a list

    Parameters
    ----------
    h5_archive : HDFArchive
        HDFArchive to read from
    iteration : int
        at which iteration will sigma be loaded

    Returns
    --------
    self_energies : list of green functions

    dc_imp : numpy array
        DC potentials
    dc_energy : numpy array
        DC energies per impurity
    density_matrix : numpy arrays
        Density matrix from the previous self-energy
    """

    internal_path = 'DMFT_results/'
    internal_path += 'last_iter' if iteration == -1 else 'it_{}'.format(iteration)

    with HDFArchive(h5_archive, 'r') as ar:
        n_inequiv_shells = ar['dft_input']['n_inequiv_shells']

        # Loads previous self-energies and DC
        self_energies = [ar[internal_path]['Sigma_freq_{}'.format(iineq)]
                         for iineq in range(n_inequiv_shells)]
        last_g0 = [ar[internal_path]['G0_freq_{}'.format(iineq)]
                         for iineq in range(n_inequiv_shells)]
        dc_imp = ar[internal_path]['DC_pot']
        dc_energy = ar[internal_path]['DC_energ']

        # Loads density_matrix to recalculate DC if dc_dmft
        density_matrix = ar[internal_path]['dens_mat_post']

    print('Loaded Sigma_imp0...imp{} '.format(n_inequiv_shells-1)
          + ('at last it ' if iteration == -1 else 'at it {} '.format(iteration)))

    return self_energies, dc_imp, dc_energy, last_g0, density_matrix


def _sumk_sigma_to_solver_struct(sum_k, start_sigma):
    """
    Extracts the local Sigma. Copied from SumkDFT.extract_G_loc, version 2.1.x.

    Parameters
    ----------
    sum_k : SumkDFT object
        Sumk object with the information about the correct block structure
    start_sigma : list of BlockGf (Green's function) objects
        List of Sigmas in sum_k block structure that are to be converted.

    Returns
    -------
    Sigma_inequiv : list of BlockGf (Green's function) objects
        List of Sigmas that can be used to initialize the solver
    """

    Sigma_local = [start_sigma[icrsh].copy() for icrsh in range(sum_k.n_corr_shells)]
    Sigma_inequiv = [BlockGf(name_block_generator=[(block, Gf(mesh=Sigma_local[0].mesh, target_shape=(dim, dim)))
                                                   for block, dim in sum_k.gf_struct_solver[ish].items()],
                             make_copies=False) for ish in range(sum_k.n_inequiv_shells)]

    # G_loc is rotated to the local coordinate system
    if sum_k.use_rotations:
        for icrsh in range(sum_k.n_corr_shells):
            for bname, gf in Sigma_local[icrsh]:
                Sigma_local[icrsh][bname] << sum_k.rotloc(
                    icrsh, gf, direction='toLocal')

    # transform to CTQMC blocks
    for ish in range(sum_k.n_inequiv_shells):
        for block, dim in sum_k.gf_struct_solver[ish].items():
            for ind1 in range(dim):
                for ind2 in range(dim):
                    block_sumk, ind1_sumk = sum_k.solver_to_sumk[ish][(block, ind1)]
                    block_sumk, ind2_sumk = sum_k.solver_to_sumk[ish][(block, ind2)]
                    Sigma_inequiv[ish][block][ind1, ind2] << Sigma_local[
                        sum_k.inequiv_to_corr[ish]][block_sumk][ind1_sumk, ind2_sumk]

    # return only the inequivalent shells
    return Sigma_inequiv


def _set_loaded_sigma(sum_k, loaded_sigma, loaded_dc_imp, general_params):
    """
    Adjusts for the Hartree shift when loading a self energy Sigma_freq from a
    previous calculation that was run with a different U, J or double counting.

    Parameters
    ----------
    sum_k : SumkDFT object
        Sumk object with the information about the correct block structure
    loaded_sigma : list of BlockGf (Green's function) objects
        List of Sigmas loaded from the previous calculation
    loaded_dc_imp : list of dicts
        List of dicts containing the loaded DC. Used to adjust the Hartree shift.
    general_params : dict
        general parameters as a dict

    Raises
    ------
    ValueError
        Raised if the block structure between the loaded and the Sumk DC_imp
        does not agree.

    Returns
    -------
    start_sigma : list of BlockGf (Green's function) objects
        List of Sigmas, loaded Sigma adjusted for the new Hartree term

    """
    # Compares loaded and new double counting
    if len(loaded_dc_imp) != len(sum_k.dc_imp):
        raise ValueError('Loaded double counting has a different number of '
                         + 'correlated shells than current calculation.')

    has_double_counting_changed = False
    for loaded_dc_shell, calc_dc_shell in zip(loaded_dc_imp, sum_k.dc_imp):
        if sorted(loaded_dc_shell.keys()) != sorted(calc_dc_shell.keys()):
            raise ValueError('Loaded double counting has a different block '
                             + 'structure than current calculation.')

        for channel in loaded_dc_shell.keys():
            if not np.allclose(loaded_dc_shell[channel], calc_dc_shell[channel],
                               atol=1e-4, rtol=0):
                has_double_counting_changed = True
                break

    # Sets initial Sigma
    start_sigma = loaded_sigma

    if not has_double_counting_changed:
        print('DC remained the same. Using loaded Sigma as initial Sigma.')
        return start_sigma

    # Uses the SumkDFT add_dc routine to correctly substract the DC shift
    sum_k.put_Sigma(start_sigma)
    calculated_dc_imp = sum_k.dc_imp
    sum_k.dc_imp = [{channel: np.array(loaded_dc_shell[channel]) - np.array(calc_dc_shell[channel])
                     for channel in loaded_dc_shell}
                    for calc_dc_shell, loaded_dc_shell in zip(sum_k.dc_imp, loaded_dc_imp)]
    start_sigma = sum_k.add_dc()
    start_sigma = _sumk_sigma_to_solver_struct(sum_k, start_sigma)

    # Prints information on correction of Hartree shift
    first_block = sorted(key for key, _ in loaded_sigma[0])[0]
    print('DC changed, initial Sigma is the loaded Sigma with corrected Hartree shift:')
    print('    Sigma for imp0, block "{}", orbital 0 '.format(first_block)
          + 'shifted from {:.3f} eV '.format(loaded_sigma[0][first_block].data[0, 0, 0].real)
          + 'to {:.3f} eV'.format(start_sigma[0][first_block].data[0, 0, 0].real))

    # Cleans up
    sum_k.dc_imp = calculated_dc_imp
    [sigma_freq.zero() for sigma_freq in sum_k.Sigma_imp]

    return start_sigma


def determine_dc_and_initial_sigma(general_params, gw_params, advanced_params, sum_k,
                                   archive, iteration_offset, G_loc_all, solvers,
                                   solver_type_per_imp):
    """
    Determines the double counting (DC) and the initial Sigma. This can happen
    in five different ways:
    * Calculation resumed: use the previous DC and the Sigma of the last complete calculation.

    * Calculation initialized with load_sigma: use the DC and Sigma from the previous file.
      If the DC changed (and therefore the Hartree shift), the initial Sigma is adjusted by that.

    * New calculation, with DC: calculate the DC, then initialize the Sigma as the DC,
      effectively starting the calculation from the DFT Green's function.
      Also breaks magnetic symmetry if calculation is magnetic.

    * New calculation, without DC: Sigma is initialized as 0,
      starting the calculation from the DFT Green's function.

    Parameters
    ----------
    general_params : dict
        general parameters as a dict
    gw_params : dict
        GW parameters as a dict
    advanced_params : dict
        advanced parameters as a dict
    sum_k : SumkDFT object
        Sumk object with the information about the correct block structure
    archive : HDFArchive
        the archive of the current calculation
    iteration_offset : int
        the iterations done before this calculation
    G_loc_all : Gf
        local Green function for all shells
    solvers : list
        list of Solver instances

    Returns
    -------
    sum_k : SumkDFT object
        the SumkDFT object, updated by the initial Sigma and the DC
    solvers : list
        list of Solver instances, updated by the initial Sigma

    """
    start_sigma = None
    last_g0 = None
    density_mat_dft = [G_loc_all[iineq].density() for iineq in range(sum_k.n_inequiv_shells)]
    if mpi.is_master_node():
        # Resumes previous calculation
        if iteration_offset > 0:
            print('\nFrom previous calculation:', end=' ')
            start_sigma, sum_k.dc_imp, sum_k.dc_energ, last_g0,  _ = _load_sigma_from_h5(archive, -1)
            if general_params['csc'] and not general_params['dc_dmft']:
                sum_k = calculate_double_counting(sum_k, density_mat_dft, general_params, gw_params,
                                                  advanced_params, solver_type_per_imp, G_loc_all)
        # Loads Sigma from different calculation
        elif general_params['load_sigma']:
            print('\nFrom {}:'.format(general_params['path_to_sigma']), end=' ')
            (loaded_sigma, loaded_dc_imp, _,
             _, loaded_density_matrix) = _load_sigma_from_h5(general_params['path_to_sigma'], general_params['load_sigma_iter'])

            # Recalculate double counting in case U, J or DC formula changed
            if general_params['dc']:
                if general_params['dc_dmft']:
                    sum_k = calculate_double_counting(sum_k, loaded_density_matrix, general_params, gw_params,
                                                      advanced_params, solver_type_per_imp, G_loc_all)
                else:
                    sum_k = calculate_double_counting(sum_k, density_mat_dft, general_params, gw_params,
                                                      advanced_params, solver_type_per_imp, G_loc_all)

            start_sigma = _set_loaded_sigma(sum_k, loaded_sigma, loaded_dc_imp, general_params)

        # Sets DC as Sigma because no initial Sigma given
        elif general_params['dc']:
            sum_k = calculate_double_counting(sum_k, density_mat_dft, general_params, gw_params,
                                              advanced_params, solver_type_per_imp, G_loc_all)

            # initialize Sigma from sum_k
            start_sigma = [sum_k.block_structure.create_gf(ish=iineq, gf_function=Gf, space='solver',
                                                           mesh=sum_k.mesh)
                           for iineq in range(sum_k.n_inequiv_shells)]
            for icrsh in range(sum_k.n_inequiv_shells):
                n_orb = sum_k.corr_shells[icrsh]['dim']
                dc_pot = sum_k.block_structure.convert_matrix(sum_k.dc_imp[sum_k.inequiv_to_corr[icrsh]],
                                                               ish_from=sum_k.inequiv_to_corr[icrsh],
                                                               space_from='sumk', space_to='solver')

                if (general_params['magnetic'] and general_params['magmom'] and sum_k.SO == 0):
                    mpi.report(f'\n*** Adding magnetic bias to initial sigma and DC for impurity {icrsh} ***')
                    # if we are doing a magnetic calculation and initial magnetic moments
                    # are set, manipulate the initial sigma accordingly
                    fac = general_params['magmom'][icrsh]

                    # init self energy according to factors in magmoms
                    # if magmom positive the up channel will be favored
                    for spin_channel in sum_k.gf_struct_solver[icrsh].keys():
                        if 'up' in spin_channel:
<<<<<<< HEAD
                            start_sigma[icrsh][spin_channel] <<  dc_pot[spin_channel] - fac*np.eye(n_orb)
                        else:
                            start_sigma[icrsh][spin_channel] << dc_pot[spin_channel] + fac*np.eye(n_orb)
=======
                            start_sigma[icrsh][spin_channel] << -np.eye(dc_pot[spin_channel].shape[0])*fac + dc_pot[spin_channel]
                        else:
                            start_sigma[icrsh][spin_channel] << np.eye(dc_pot[spin_channel].shape[0])*fac + dc_pot[spin_channel]
>>>>>>> bcc7b230
                else:
                    for spin_channel in sum_k.gf_struct_solver[icrsh].keys():
                        start_sigma[icrsh][spin_channel] << dc_pot[spin_channel]

        # Sets Sigma to zero because neither initial Sigma nor DC given
        elif (not general_params['dc'] and general_params['magnetic']):
            start_sigma = [sum_k.block_structure.create_gf(ish=iineq, gf_function=Gf, space='solver', mesh=sum_k.mesh)
                                for iineq in range(sum_k.n_inequiv_shells)]
            for icrsh in range(sum_k.n_inequiv_shells):
                n_orb = sum_k.corr_shells[icrsh]['dim']
                if (general_params['magnetic'] and general_params['magmom'] and sum_k.SO == 0):
                    mpi.report(f'\n*** Adding magnetic bias to initial sigma for impurity {icrsh} ***')
                    # if we are doing a magnetic calculation and initial magnetic moments
                    # are set, manipulate the initial sigma accordingly
                    fac = general_params['magmom'][icrsh]

                    # if magmom positive the up channel will be favored
                    for spin_channel in sum_k.gf_struct_solver[icrsh].keys():
                        if 'up' in spin_channel:
                            start_sigma[icrsh][spin_channel] << -fac*np.eye(n_orb)
                        else:
                            start_sigma[icrsh][spin_channel] << fac*np.eye(n_orb)
        else:
            start_sigma = [sum_k.block_structure.create_gf(ish=iineq, gf_function=Gf, space='solver', mesh=sum_k.mesh)
                           for iineq in range(sum_k.n_inequiv_shells)]

    # Adds random, frequency-independent noise in zeroth iteration to break symmetries
    if not np.isclose(general_params['noise_level_initial_sigma'], 0) and iteration_offset == 0:
        if mpi.is_master_node():
            for start_sigma_per_imp in start_sigma:
                for _, block in start_sigma_per_imp:
                    noise = np.random.normal(scale=general_params['noise_level_initial_sigma'],
                                             size=block.data.shape[1:])
                    # Makes the noise hermitian
                    noise = np.broadcast_to(.5 * (noise + noise.T), block.data.shape)
                    block += Gf(indices=block.indices, mesh=block.mesh, data=noise)

    # bcast everything to other nodes
    sum_k.dc_imp = mpi.bcast(sum_k.dc_imp)
    sum_k.dc_energ = mpi.bcast(sum_k.dc_energ)
    start_sigma = mpi.bcast(start_sigma)
    last_g0 = mpi.bcast(last_g0)
    # Loads everything now to the solver
    for icrsh in range(sum_k.n_inequiv_shells):
        solvers[icrsh].Sigma_freq = start_sigma[icrsh]
        if last_g0:
            solvers[icrsh].G0_freq = last_g0[icrsh]

    # Updates the sum_k object with the Matsubara self-energy
    sum_k.put_Sigma([solvers[icrsh].Sigma_freq for icrsh in range(sum_k.n_inequiv_shells)])

    # load sigma as first guess in the hartree solver if applicable
    for icrsh in range(sum_k.n_inequiv_shells):
        # TODO:
        # should this be moved to before the solve() call? Having it only here means there is a mismatch
        # between the mixing at the level of the solver and the sumk (solver mixes always 100%)
        if solver_type_per_imp[icrsh] == 'hartree':
            mpi.report(f"SOLID_DMFT: setting first guess hartree solver for impurity {icrsh}")
            solvers[icrsh].triqs_solver.reinitialize_sigma(start_sigma[icrsh])

    return sum_k, solvers<|MERGE_RESOLUTION|>--- conflicted
+++ resolved
@@ -535,15 +535,10 @@
                     # if magmom positive the up channel will be favored
                     for spin_channel in sum_k.gf_struct_solver[icrsh].keys():
                         if 'up' in spin_channel:
-<<<<<<< HEAD
                             start_sigma[icrsh][spin_channel] <<  dc_pot[spin_channel] - fac*np.eye(n_orb)
                         else:
                             start_sigma[icrsh][spin_channel] << dc_pot[spin_channel] + fac*np.eye(n_orb)
-=======
-                            start_sigma[icrsh][spin_channel] << -np.eye(dc_pot[spin_channel].shape[0])*fac + dc_pot[spin_channel]
-                        else:
-                            start_sigma[icrsh][spin_channel] << np.eye(dc_pot[spin_channel].shape[0])*fac + dc_pot[spin_channel]
->>>>>>> bcc7b230
+
                 else:
                     for spin_channel in sum_k.gf_struct_solver[icrsh].keys():
                         start_sigma[icrsh][spin_channel] << dc_pot[spin_channel]
